--- conflicted
+++ resolved
@@ -316,17 +316,15 @@
         ("0xfb1bffC9d739B8D520DaF37dF666da4C687191EA", 3002268, "1.3.0+L2"),
         ("0x69f4D1788e39c87893C980c06EdF4b7f686e2938", 3002760, "1.3.0"),
     ],
-<<<<<<< HEAD
     EthereumNetwork.RABBIT: [
         ("0x3E5c63644E683549055b9Be8653de26E0B4CD36E", 1434229, "1.3.0+L2"),
         ("0xd9Db270c1B5E3Bd161E8c8503c55cEABeE709552", 1434230, "1.3.0"),
-    ]
-=======
+    ],
     EthereumNetwork.CLOUDWALK_TESTNET: [
         ("0x3E5c63644E683549055b9Be8653de26E0B4CD36E", 13743076, "1.3.0+L2"),
         ("0xd9Db270c1B5E3Bd161E8c8503c55cEABeE709552", 13743082, "1.3.0"),
     ],
->>>>>>> fcac5e5e
+
 }
 
 PROXY_FACTORIES: Dict[EthereumNetwork, List[Tuple[str, int]]] = {
@@ -475,13 +473,11 @@
     EthereumNetwork.CRONOS_MAINNET: [
         ("0xC22834581EbC8527d974F8a1c97E1bEA4EF910BC", 2958469),  # v1.3.0
     ],
-<<<<<<< HEAD
     EthereumNetwork.RABBIT: [
         ("0xa6B71E26C5e0845f74c812102Ca7114b6a896AB2", 1434222),  # v1.3.0
-=======
+    ],
     EthereumNetwork.CLOUDWALK_TESTNET: [
         ("0xa6B71E26C5e0845f74c812102Ca7114b6a896AB2", 13743040),  # v1.3.0
->>>>>>> fcac5e5e
     ],
 }
 
