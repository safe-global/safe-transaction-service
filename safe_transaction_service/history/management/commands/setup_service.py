--- conflicted
+++ resolved
@@ -308,11 +308,10 @@
         ("0x3E5c63644E683549055b9Be8653de26E0B4CD36E", 4896727, "1.3.0+L2"),
         ("0xd9Db270c1B5E3Bd161E8c8503c55cEABeE709552", 4896733, "1.3.0"),
     ],
-<<<<<<< HEAD
     EthereumNetwork.CANDLE: [
         ("0x94c50c586f325f73034F5141e2057ae19699E84a", 2953008, "1.3.0+L2"),
         ("0x9d278455b4854f4194d8A45FCB32A6e0cb04b151", 2953013, "1.3.0"),
-=======
+    ],
     EthereumNetwork.CRONOS_TESTNET: [
         ("0xfb1bffC9d739B8D520DaF37dF666da4C687191EA", 3290833, "1.3.0+L2"),
         ("0x69f4D1788e39c87893C980c06EdF4b7f686e2938", 3290835, "1.3.0"),
@@ -320,7 +319,6 @@
     EthereumNetwork.CRONOS_MAINNET: [
         ("0x3E5c63644E683549055b9Be8653de26E0B4CD36E", 1395140, "1.3.0+L2"),
         ("0x69f4D1788e39c87893C980c06EdF4b7f686e2938", 3002760, "1.3.0"),
->>>>>>> 9fa94f1d
     ],
 }
 
@@ -464,16 +462,14 @@
     EthereumNetwork.MILKOMEDA_C1_MAINNET: [
         ("0xa6B71E26C5e0845f74c812102Ca7114b6a896AB2", 4896699),  # v1.3.0
     ],
-<<<<<<< HEAD
     EthereumNetwork.CANDLE: [
         ("0xa250070b51eEE0cEFbE3042182ad652504fEEF75", 2952983),  # v1.3.0
-=======
+    ],
     EthereumNetwork.CRONOS_TESTNET: [
         ("0xC22834581EbC8527d974F8a1c97E1bEA4EF910BC", 3290819),  # v1.3.0
     ],
     EthereumNetwork.CRONOS_MAINNET: [
         ("0xC22834581EbC8527d974F8a1c97E1bEA4EF910BC", 2958469),  # v1.3.0
->>>>>>> 9fa94f1d
     ],
 }
 
