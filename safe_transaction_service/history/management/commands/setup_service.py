from dataclasses import dataclass
from typing import Sequence, Tuple

from django.conf import settings
from django.core.management.base import BaseCommand
from django.db.models import Min

from django_celery_beat.models import IntervalSchedule, PeriodicTask

from gnosis.eth import EthereumClientProvider
from gnosis.safe.addresses import MASTER_COPIES, PROXY_FACTORIES

from ...models import IndexingStatus, ProxyFactory, SafeMasterCopy


@dataclass
class CeleryTaskConfiguration:
    name: str
    description: str
    interval: int
    period: str
    enabled: bool = True

    def create_task(self) -> Tuple[PeriodicTask, bool]:
        interval_schedule, _ = IntervalSchedule.objects.get_or_create(
            every=self.interval, period=self.period
        )
        periodic_task, created = PeriodicTask.objects.get_or_create(
            task=self.name,
            defaults={
                "name": self.description,
                "interval": interval_schedule,
                "enabled": self.enabled,
            },
        )
        if not created:
            periodic_task.name = self.description
            periodic_task.interval = interval_schedule
            periodic_task.enabled = self.enabled
            periodic_task.save()

        return periodic_task, created


TASKS = [
    CeleryTaskConfiguration(
        "safe_transaction_service.history.tasks.check_reorgs_task",
        "Check Reorgs",
        1,
        IntervalSchedule.MINUTES,
    ),
    CeleryTaskConfiguration(
        "safe_transaction_service.history.tasks.check_sync_status_task",
        "Check Sync status",
        10,
        IntervalSchedule.MINUTES,
    ),
    CeleryTaskConfiguration(
        "safe_transaction_service.history.tasks.index_internal_txs_task",
        "Index Internal Txs",
        5,
        IntervalSchedule.SECONDS,
        enabled=not settings.ETH_L2_NETWORK,
    ),
    CeleryTaskConfiguration(
        "safe_transaction_service.history.tasks.index_safe_events_task",
        "Index Safe events (L2)",
        5,
        IntervalSchedule.SECONDS,
        enabled=settings.ETH_L2_NETWORK,
    ),
    CeleryTaskConfiguration(
        "safe_transaction_service.history.tasks.index_new_proxies_task",
        "Index new Proxies",
        15,
        IntervalSchedule.SECONDS,
        enabled=settings.ETH_L2_NETWORK,
    ),
    CeleryTaskConfiguration(
        "safe_transaction_service.history.tasks.index_erc20_events_task",
        "Index ERC20/721 Events",
        14,
        IntervalSchedule.SECONDS,
    ),
    CeleryTaskConfiguration(
        "safe_transaction_service.history.tasks.reindex_last_hours_task",
        "Reindex master copies for the last hours",
        110,
        IntervalSchedule.MINUTES,
    ),
    CeleryTaskConfiguration(
        "safe_transaction_service.history.tasks.process_decoded_internal_txs_task",
        "Process Internal Txs",
        20,
        IntervalSchedule.MINUTES,
    ),
    CeleryTaskConfiguration(
        "safe_transaction_service.history.tasks.remove_not_trusted_multisig_txs_task",
        "Remove older than 1 month not trusted Multisig Txs",
        1,
        IntervalSchedule.DAYS,
    ),
    CeleryTaskConfiguration(
        "safe_transaction_service.contracts.tasks.create_missing_contracts_with_metadata_task",
        "Index contract names and ABIs",
        1,
        IntervalSchedule.HOURS,
    ),
    CeleryTaskConfiguration(
        "safe_transaction_service.contracts.tasks.create_missing_multisend_contracts_with_metadata_task",
        "Index contract names and ABIs from MultiSend transactions",
        6,
        IntervalSchedule.HOURS,
    ),
    CeleryTaskConfiguration(
        "safe_transaction_service.contracts.tasks.reindex_contracts_without_metadata_task",
        "Reindex contracts with missing names or ABIs",
        7,
        IntervalSchedule.DAYS,
    ),
    CeleryTaskConfiguration(
        "safe_transaction_service.tokens.tasks.fix_pool_tokens_task",
        "Fix Pool Token Names",
        1,
        IntervalSchedule.HOURS,
    ),
    CeleryTaskConfiguration(
        "safe_transaction_service.tokens.tasks.update_token_info_from_token_list_task",
        "Update Token info from token list",
        1,
        IntervalSchedule.DAYS,
    ),
    CeleryTaskConfiguration(
        "safe_transaction_service.analytics.tasks.get_transactions_per_safe_app_task",
        "Run query to get number of transactions grouped by safe-app",
        7,
        IntervalSchedule.DAYS,
    ),
]

<<<<<<< HEAD
MASTER_COPIES: Dict[EthereumNetwork, List[Tuple[str, int, str]]] = {
    EthereumNetwork.MAINNET: [
        ("0x3E5c63644E683549055b9Be8653de26E0B4CD36E", 12504423, "1.3.0+L2"),
        ("0xd9Db270c1B5E3Bd161E8c8503c55cEABeE709552", 12504268, "1.3.0"),
        ("0x6851D6fDFAfD08c0295C392436245E5bc78B0185", 10329734, "1.2.0"),
        ("0x34CfAC646f301356fAa8B21e94227e3583Fe3F5F", 9084503, "1.1.1"),
        ("0xaE32496491b53841efb51829d6f886387708F99B", 8915728, "1.1.0"),
        ("0xb6029EA3B2c51D09a50B53CA8012FeEB05bDa35A", 7457553, "1.0.0"),
        ("0x8942595A2dC5181Df0465AF0D7be08c8f23C93af", 6766257, "0.1.0"),
        ("0xAC6072986E985aaBE7804695EC2d8970Cf7541A2", 6569433, "0.0.2"),
    ],
    EthereumNetwork.RINKEBY: [
        ("0x3E5c63644E683549055b9Be8653de26E0B4CD36E", 8527380, "1.3.0+L2"),
        ("0xd9Db270c1B5E3Bd161E8c8503c55cEABeE709552", 8527381, "1.3.0"),
        ("0x6851D6fDFAfD08c0295C392436245E5bc78B0185", 6723632, "1.2.0"),
        ("0x34CfAC646f301356fAa8B21e94227e3583Fe3F5F", 5590754, "1.1.1"),
        ("0xaE32496491b53841efb51829d6f886387708F99B", 5423491, "1.1.0"),
        ("0xb6029EA3B2c51D09a50B53CA8012FeEB05bDa35A", 4110083, "1.0.0"),
        ("0x8942595A2dC5181Df0465AF0D7be08c8f23C93af", 3392692, "0.1.0"),
        ("0x2727D69C0BD14B1dDd28371B8D97e808aDc1C2f7", 3055781, "0.0.2"),
    ],
    EthereumNetwork.GOERLI: [
        ("0x3E5c63644E683549055b9Be8653de26E0B4CD36E", 4854168, "1.3.0+L2"),
        ("0xd9Db270c1B5E3Bd161E8c8503c55cEABeE709552", 4854169, "1.3.0"),
        ("0x6851D6fDFAfD08c0295C392436245E5bc78B0185", 2930373, "1.2.0"),
        ("0x34CfAC646f301356fAa8B21e94227e3583Fe3F5F", 1798663, "1.1.1"),
        ("0xaE32496491b53841efb51829d6f886387708F99B", 1631488, "1.1.0"),
        ("0xb6029EA3B2c51D09a50B53CA8012FeEB05bDa35A", 319108, "1.0.0"),
        ("0x8942595A2dC5181Df0465AF0D7be08c8f23C93af", 34096, "0.1.0"),
    ],
    EthereumNetwork.KOVAN: [
        ("0x3E5c63644E683549055b9Be8653de26E0B4CD36E", 25059609, "1.3.0+L2"),
        ("0xd9Db270c1B5E3Bd161E8c8503c55cEABeE709552", 25059611, "1.3.0"),
        ("0x6851D6fDFAfD08c0295C392436245E5bc78B0185", 19242615, "1.2.0"),
        ("0x34CfAC646f301356fAa8B21e94227e3583Fe3F5F", 15366145, "1.1.1"),
        ("0xaE32496491b53841efb51829d6f886387708F99B", 14740724, "1.1.0"),
        ("0xb6029EA3B2c51D09a50B53CA8012FeEB05bDa35A", 10638132, "1.0.0"),
        ("0x8942595A2dC5181Df0465AF0D7be08c8f23C93af", 9465686, "0.1.0"),
    ],
    EthereumNetwork.XDAI: [
        ("0x3E5c63644E683549055b9Be8653de26E0B4CD36E", 16236936, "1.3.0+L2"),
        ("0xd9Db270c1B5E3Bd161E8c8503c55cEABeE709552", 16236998, "1.3.0"),
        ("0x6851D6fDFAfD08c0295C392436245E5bc78B0185", 10612049, "1.2.0"),
        ("0x34CfAC646f301356fAa8B21e94227e3583Fe3F5F", 10045292, "1.1.1"),
        ("0x2CB0ebc503dE87CFD8f0eCEED8197bF7850184ae", 12529466, "1.1.1+Circles"),
        ("0xb6029EA3B2c51D09a50B53CA8012FeEB05bDa35A", 19560130, "1.0.0"),
    ],
    EthereumNetwork.ENERGY_WEB_CHAIN: [
        ("0x3E5c63644E683549055b9Be8653de26E0B4CD36E", 12028662, "1.3.0+L2"),
        ("0xd9Db270c1B5E3Bd161E8c8503c55cEABeE709552", 12028664, "1.3.0"),
        ("0x6851D6fDFAfD08c0295C392436245E5bc78B0185", 6398655, "1.2.0"),
        ("0x34CfAC646f301356fAa8B21e94227e3583Fe3F5F", 6399212, "1.1.1"),
    ],
    EthereumNetwork.VOLTA: [
        ("0x3E5c63644E683549055b9Be8653de26E0B4CD36E", 11942450, "1.3.0+L2"),
        ("0xd9Db270c1B5E3Bd161E8c8503c55cEABeE709552", 11942451, "1.3.0"),
        ("0x6851D6fDFAfD08c0295C392436245E5bc78B0185", 6876086, "1.2.0"),
        ("0x34CfAC646f301356fAa8B21e94227e3583Fe3F5F", 6876642, "1.1.1"),
    ],
    EthereumNetwork.MATIC: [
        ("0x3E5c63644E683549055b9Be8653de26E0B4CD36E", 14306478, "1.3.0+L2"),
        ("0xd9Db270c1B5E3Bd161E8c8503c55cEABeE709552", 14306478, "1.3.0"),
    ],
    EthereumNetwork.MUMBAI: [
        ("0x3E5c63644E683549055b9Be8653de26E0B4CD36E", 13736914, "1.3.0+L2"),
        ("0xd9Db270c1B5E3Bd161E8c8503c55cEABeE709552", 13736914, "1.3.0"),
    ],
    EthereumNetwork.ARBITRUM: [
        ("0x3E5c63644E683549055b9Be8653de26E0B4CD36E", 1146, "1.3.0+L2"),
        ("0xd9Db270c1B5E3Bd161E8c8503c55cEABeE709552", 1140, "1.3.0"),
    ],
    EthereumNetwork.ARBITRUM_NOVA: [
        ("0x3E5c63644E683549055b9Be8653de26E0B4CD36E", 426, "1.3.0+L2"),
        ("0xd9Db270c1B5E3Bd161E8c8503c55cEABeE709552", 427, "1.3.0"),
    ],
    EthereumNetwork.ARBITRUM_TESTNET: [
        ("0x3E5c63644E683549055b9Be8653de26E0B4CD36E", 57070, "1.3.0+L2"),
        ("0xd9Db270c1B5E3Bd161E8c8503c55cEABeE709552", 57070, "1.3.0"),
    ],
    EthereumNetwork.ARBITRUM_GOERLI: [
        ("0x3E5c63644E683549055b9Be8653de26E0B4CD36E", 11545, "1.3.0+L2"),
        ("0xd9Db270c1B5E3Bd161E8c8503c55cEABeE709552", 11546, "1.3.0"),
    ],
    EthereumNetwork.BINANCE: [
        ("0x3E5c63644E683549055b9Be8653de26E0B4CD36E", 8485899, "1.3.0+L2"),
        ("0xd9Db270c1B5E3Bd161E8c8503c55cEABeE709552", 8485903, "1.3.0"),
    ],
    EthereumNetwork.CELO: [
        ("0xfb1bffC9d739B8D520DaF37dF666da4C687191EA", 8944350, "1.3.0+L2"),
        ("0x69f4D1788e39c87893C980c06EdF4b7f686e2938", 8944351, "1.3.0"),
    ],
    EthereumNetwork.AVALANCHE: [
        ("0xfb1bffC9d739B8D520DaF37dF666da4C687191EA", 4_949_507, "1.3.0+L2"),
        ("0x69f4D1788e39c87893C980c06EdF4b7f686e2938", 4_949_512, "1.3.0"),
    ],
    EthereumNetwork.MOON_MOONRIVER: [
        ("0x3E5c63644E683549055b9Be8653de26E0B4CD36E", 707_738, "1.3.0+L2"),
        ("0xd9Db270c1B5E3Bd161E8c8503c55cEABeE709552", 707_741, "1.3.0"),
    ],
    EthereumNetwork.MOON_MOONBASE: [
        ("0x3E5c63644E683549055b9Be8653de26E0B4CD36E", 939_244, "1.3.0+L2"),
        ("0xd9Db270c1B5E3Bd161E8c8503c55cEABeE709552", 939_246, "1.3.0"),
    ],
    EthereumNetwork.FUSE_MAINNET: [
        ("0x3E5c63644E683549055b9Be8653de26E0B4CD36E", 12_725_078, "1.3.0+L2"),
        ("0xd9Db270c1B5E3Bd161E8c8503c55cEABeE709552", 12_725_081, "1.3.0"),
    ],
    EthereumNetwork.FUSE_SPARK: [
        ("0x3E5c63644E683549055b9Be8653de26E0B4CD36E", 1_010_518, "1.3.0+L2"),
        ("0xd9Db270c1B5E3Bd161E8c8503c55cEABeE709552", 1_010_520, "1.3.0"),
    ],
    EthereumNetwork.OLYMPUS: [
        ("0x3E5c63644E683549055b9Be8653de26E0B4CD36E", 1227, "1.3.0+L2"),
        ("0xd9Db270c1B5E3Bd161E8c8503c55cEABeE709552", 1278, "1.3.0"),
    ],
    EthereumNetwork.OPTIMISTIC: [
        ("0xfb1bffC9d739B8D520DaF37dF666da4C687191EA", 173749, "1.3.0+L2"),
        ("0x69f4D1788e39c87893C980c06EdF4b7f686e2938", 173751, "1.3.0"),
    ],
    EthereumNetwork.BOBA_RINKEBY: [
        ("0xfb1bffC9d739B8D520DaF37dF666da4C687191EA", 18854, "1.3.0+L2"),
        ("0x69f4D1788e39c87893C980c06EdF4b7f686e2938", 18855, "1.3.0"),
    ],
    EthereumNetwork.BOBA: [
        ("0xfb1bffC9d739B8D520DaF37dF666da4C687191EA", 170908, "1.3.0+L2"),
        ("0x69f4D1788e39c87893C980c06EdF4b7f686e2938", 170910, "1.3.0"),
    ],
    EthereumNetwork.AURORA: [
        ("0x3E5c63644E683549055b9Be8653de26E0B4CD36E", 52494580, "1.3.0+L2"),
        ("0xd9Db270c1B5E3Bd161E8c8503c55cEABeE709552", 52494580, "1.3.0"),
    ],
    EthereumNetwork.METIS_TESTNET: [
        ("0xfb1bffC9d739B8D520DaF37dF666da4C687191EA", 56124, "1.3.0+L2"),
        ("0x69f4D1788e39c87893C980c06EdF4b7f686e2938", 56125, "1.3.0"),
    ],
    EthereumNetwork.METIS_GOERLI_TESTNET: [
        ("0xfb1bffC9d739B8D520DaF37dF666da4C687191EA", 131845, "1.3.0+L2"),
        ("0x69f4D1788e39c87893C980c06EdF4b7f686e2938", 131846, "1.3.0"),
    ],
    EthereumNetwork.METIS: [
        ("0xfb1bffC9d739B8D520DaF37dF666da4C687191EA", 61767, "1.3.0+L2"),
        ("0x69f4D1788e39c87893C980c06EdF4b7f686e2938", 61768, "1.3.0"),
    ],
    EthereumNetwork.SHYFT: [
        ("0x3E5c63644E683549055b9Be8653de26E0B4CD36E", 1000, "1.3.0+L2"),  # v1.3.0
    ],
    EthereumNetwork.SHYFT_TESTNET: [
        ("0x3E5c63644E683549055b9Be8653de26E0B4CD36E", 1984340, "1.3.0+L2"),  # v1.3.0
    ],
    EthereumNetwork.REI_MAINNET: [
        ("0x3E5c63644E683549055b9Be8653de26E0B4CD36E", 2388036, "1.3.0+L2"),
        ("0xd9Db270c1B5E3Bd161E8c8503c55cEABeE709552", 2388042, "1.3.0"),
    ],
    EthereumNetwork.REI_TESTNET: [
        ("0x3E5c63644E683549055b9Be8653de26E0B4CD36E", 748810, "1.3.0+L2"),
        ("0xd9Db270c1B5E3Bd161E8c8503c55cEABeE709552", 748815, "1.3.0"),
    ],
    EthereumNetwork.METER: [
        ("0xfb1bffC9d739B8D520DaF37dF666da4C687191EA", 23863901, "1.3.0+L2")  # v1.3.0
    ],
    EthereumNetwork.METER_TESTNET: [
        ("0xfb1bffC9d739B8D520DaF37dF666da4C687191EA", 15035438, "1.3.0+L2")  # v1.3.0
    ],
    EthereumNetwork.EURUS_MAINNET: [
        ("0x3E5c63644E683549055b9Be8653de26E0B4CD36E", 7127163, "1.3.0+L2"),
        ("0xd9Db270c1B5E3Bd161E8c8503c55cEABeE709552", 7127166, "1.3.0"),
    ],
    EthereumNetwork.EURUS_TESTNET: [
        ("0x3E5c63644E683549055b9Be8653de26E0B4CD36E", 12845441, "1.3.0+L2"),
        ("0xd9Db270c1B5E3Bd161E8c8503c55cEABeE709552", 12845443, "1.3.0"),
    ],
    EthereumNetwork.VENIDIUM: [
        ("0x3E5c63644E683549055b9Be8653de26E0B4CD36E", 1127191, "1.3.0+L2"),
        ("0xd9Db270c1B5E3Bd161E8c8503c55cEABeE709552", 1127192, "1.3.0"),
    ],
    EthereumNetwork.VENIDIUM_TESTNET: [
        ("0x3E5c63644E683549055b9Be8653de26E0B4CD36E", 761243, "1.3.0+L2"),
        ("0xd9Db270c1B5E3Bd161E8c8503c55cEABeE709552", 761244, "1.3.0"),
    ],
    EthereumNetwork.GODWOKEN_TESTNET: [
        ("0xfb1bffC9d739B8D520DaF37dF666da4C687191EA", 93204, "1.3.0+L2"),
        ("0x69f4D1788e39c87893C980c06EdF4b7f686e2938", 93168, "1.3.0"),
    ],
    EthereumNetwork.KLAY_BAOBAB: [
        ("0xfb1bffC9d739B8D520DaF37dF666da4C687191EA", 93821635, "1.3.0+L2"),
    ],
    EthereumNetwork.KLAY_CYPRESS: [
        ("0xfb1bffC9d739B8D520DaF37dF666da4C687191EA", 93507490, "1.3.0+L2"),
    ],
    EthereumNetwork.MILKOMEDA_A1_TESTNET: [
        ("0x3E5c63644E683549055b9Be8653de26E0B4CD36E", 796, "1.3.0+L2"),
        ("0xd9Db270c1B5E3Bd161E8c8503c55cEABeE709552", 797, "1.3.0"),
    ],
    EthereumNetwork.MILKOMEDA_A1_MAINNET: [
        ("0x3E5c63644E683549055b9Be8653de26E0B4CD36E", 6218, "1.3.0+L2"),
        ("0xd9Db270c1B5E3Bd161E8c8503c55cEABeE709552", 6042, "1.3.0"),
    ],
    EthereumNetwork.MILKOMEDA_C1_TESTNET: [
        ("0x3E5c63644E683549055b9Be8653de26E0B4CD36E", 5080339, "1.3.0+L2"),
        ("0xd9Db270c1B5E3Bd161E8c8503c55cEABeE709552", 5080357, "1.3.0"),
    ],
    EthereumNetwork.MILKOMEDA_C1_MAINNET: [
        ("0x3E5c63644E683549055b9Be8653de26E0B4CD36E", 4896727, "1.3.0+L2"),
        ("0xd9Db270c1B5E3Bd161E8c8503c55cEABeE709552", 4896733, "1.3.0"),
    ],
    EthereumNetwork.CRONOS_TESTNET: [
        ("0xfb1bffC9d739B8D520DaF37dF666da4C687191EA", 3290833, "1.3.0+L2"),
        ("0x69f4D1788e39c87893C980c06EdF4b7f686e2938", 3290835, "1.3.0"),
    ],
    EthereumNetwork.CRONOS_MAINNET: [
        ("0xfb1bffC9d739B8D520DaF37dF666da4C687191EA", 3002268, "1.3.0+L2"),
        ("0x69f4D1788e39c87893C980c06EdF4b7f686e2938", 3002760, "1.3.0"),
    ],
    EthereumNetwork.RABBIT: [
        ("0x3E5c63644E683549055b9Be8653de26E0B4CD36E", 1434229, "1.3.0+L2"),
        ("0xd9Db270c1B5E3Bd161E8c8503c55cEABeE709552", 1434230, "1.3.0"),
    ],
    EthereumNetwork.CLOUDWALK_TESTNET: [
        ("0x3E5c63644E683549055b9Be8653de26E0B4CD36E", 13743076, "1.3.0+L2"),
        ("0xd9Db270c1B5E3Bd161E8c8503c55cEABeE709552", 13743082, "1.3.0"),
    ],
    EthereumNetwork.KCC_MAINNET: [
        ("0x3E5c63644E683549055b9Be8653de26E0B4CD36E", 4860807, "1.3.0+L2"),
        ("0xd9Db270c1B5E3Bd161E8c8503c55cEABeE709552", 4860810, "1.3.0"),
    ],
    EthereumNetwork.KCC_TESTNET: [
        ("0x3E5c63644E683549055b9Be8653de26E0B4CD36E", 12147586, "1.3.0+L2"),
        ("0xd9Db270c1B5E3Bd161E8c8503c55cEABeE709552", 12147596, "1.3.0"),
    ],
    EthereumNetwork.PUBLICMINT_MAINNET: [
        ("0x3E5c63644E683549055b9Be8653de26E0B4CD36E", 19974991, "1.3.0+L2"),
        ("0xd9Db270c1B5E3Bd161E8c8503c55cEABeE709552", 19974993, "1.3.0"),
    ],
    EthereumNetwork.PUBLICMINT_TESTNET: [
        ("0x3E5c63644E683549055b9Be8653de26E0B4CD36E", 14062206, "1.3.0+L2"),
        ("0xd9Db270c1B5E3Bd161E8c8503c55cEABeE709552", 14062208, "1.3.0"),
    ],
    EthereumNetwork.KAVA_EVM: [
        ("0x3E5c63644E683549055b9Be8653de26E0B4CD36E", 2116303, "1.3.0+L2"),
        ("0xd9Db270c1B5E3Bd161E8c8503c55cEABeE709552", 2116307, "1.3.0"),
    ],
    EthereumNetwork.KAVA_EVM_TESTNET: [
        ("0x3E5c63644E683549055b9Be8653de26E0B4CD36E", 2241523, "1.3.0+L2"),
        ("0xd9Db270c1B5E3Bd161E8c8503c55cEABeE709552", 2241523, "1.3.0"),
    ],
}

PROXY_FACTORIES: Dict[EthereumNetwork, List[Tuple[str, int]]] = {
    EthereumNetwork.MAINNET: [
        ("0xa6B71E26C5e0845f74c812102Ca7114b6a896AB2", 12504126),  # v1.3.0
        ("0x76E2cFc1F5Fa8F6a5b3fC4c8F4788F0116861F9B", 9084508),  # v1.1.1
        ("0x50e55Af101C777bA7A1d560a774A82eF002ced9F", 8915731),  # v1.1.0
        ("0x12302fE9c02ff50939BaAaaf415fc226C078613C", 7450116),  # v1.0.0
    ],
    EthereumNetwork.RINKEBY: [
        ("0xa6B71E26C5e0845f74c812102Ca7114b6a896AB2", 8493997),  # v1.3.0
        ("0x76E2cFc1F5Fa8F6a5b3fC4c8F4788F0116861F9B", 5590757),
        ("0x50e55Af101C777bA7A1d560a774A82eF002ced9F", 5423494),
        ("0x12302fE9c02ff50939BaAaaf415fc226C078613C", 4110083),
    ],
    EthereumNetwork.GOERLI: [
        ("0xa6B71E26C5e0845f74c812102Ca7114b6a896AB2", 4695402),  # v1.3.0
        ("0x76E2cFc1F5Fa8F6a5b3fC4c8F4788F0116861F9B", 1798666),
        ("0x50e55Af101C777bA7A1d560a774A82eF002ced9F", 1631491),
        ("0x12302fE9c02ff50939BaAaaf415fc226C078613C", 312509),
    ],
    EthereumNetwork.KOVAN: [
        ("0xa6B71E26C5e0845f74c812102Ca7114b6a896AB2", 25059601),  # v1.3.0
        ("0x76E2cFc1F5Fa8F6a5b3fC4c8F4788F0116861F9B", 15366151),
        ("0x50e55Af101C777bA7A1d560a774A82eF002ced9F", 14740731),
        ("0x12302fE9c02ff50939BaAaaf415fc226C078613C", 10629898),
    ],
    EthereumNetwork.XDAI: [
        ("0xa6B71E26C5e0845f74c812102Ca7114b6a896AB2", 16236878),  # v1.3.0
        ("0x76E2cFc1F5Fa8F6a5b3fC4c8F4788F0116861F9B", 10045327),  # v1.1.1
        ("0x12302fE9c02ff50939BaAaaf415fc226C078613C", 17677119),  # v1.0.0
    ],
    EthereumNetwork.ENERGY_WEB_CHAIN: [
        ("0xa6B71E26C5e0845f74c812102Ca7114b6a896AB2", 12028652),  # v1.3.0
        ("0x76E2cFc1F5Fa8F6a5b3fC4c8F4788F0116861F9B", 6399239),
    ],
    EthereumNetwork.VOLTA: [
        # ('0xa6B71E26C5e0845f74c812102Ca7114b6a896AB2', 0),  # v1.3.0
        ("0x76E2cFc1F5Fa8F6a5b3fC4c8F4788F0116861F9B", 6876681),
    ],
    EthereumNetwork.MATIC: [
        ("0xa6B71E26C5e0845f74c812102Ca7114b6a896AB2", 14306478),  # v1.3.0
    ],
    EthereumNetwork.MUMBAI: [
        ("0xa6B71E26C5e0845f74c812102Ca7114b6a896AB2", 13736914),  # v1.3.0
    ],
    EthereumNetwork.ARBITRUM: [
        ("0xa6B71E26C5e0845f74c812102Ca7114b6a896AB2", 1140),  # v1.3.0
    ],
    EthereumNetwork.ARBITRUM_NOVA: [
        ("0xa6B71E26C5e0845f74c812102Ca7114b6a896AB2", 419),  # v1.3.0
    ],
    EthereumNetwork.ARBITRUM_TESTNET: [
        ("0xa6B71E26C5e0845f74c812102Ca7114b6a896AB2", 57070),  # v1.3.0
    ],
    EthereumNetwork.ARBITRUM_GOERLI: [
        ("0xa6B71E26C5e0845f74c812102Ca7114b6a896AB2", 11538),  # v1.3.0
    ],
    EthereumNetwork.BINANCE: [
        ("0xa6B71E26C5e0845f74c812102Ca7114b6a896AB2", 8485873),  # v1.3.0
    ],
    EthereumNetwork.CELO: [
        ("0xC22834581EbC8527d974F8a1c97E1bEA4EF910BC", 8944342),  # v1.3.0
    ],
    EthereumNetwork.AVALANCHE: [
        ("0xC22834581EbC8527d974F8a1c97E1bEA4EF910BC", 4_949_487),  # v1.3.0
    ],
    EthereumNetwork.MOON_MOONRIVER: [
        ("0xa6B71E26C5e0845f74c812102Ca7114b6a896AB2", 707_721),  # v1.3.0
    ],
    EthereumNetwork.MOON_MOONBASE: [
        ("0xa6B71E26C5e0845f74c812102Ca7114b6a896AB2", 939_239),  # v1.3.0
    ],
    EthereumNetwork.FUSE_MAINNET: [
        ("0xa6B71E26C5e0845f74c812102Ca7114b6a896AB2", 12_725_072),  # v1.3.0
    ],
    EthereumNetwork.FUSE_SPARK: [
        ("0xa6B71E26C5e0845f74c812102Ca7114b6a896AB2", 1_010_506),  # v1.3.0
    ],
    EthereumNetwork.OLYMPUS: [
        ("0xa6B71E26C5e0845f74c812102Ca7114b6a896AB2", 1266),  # v1.3.0
    ],
    EthereumNetwork.OPTIMISTIC: [
        ("0xC22834581EbC8527d974F8a1c97E1bEA4EF910BC", 173709),  # v1.3.0
    ],
    EthereumNetwork.BOBA_RINKEBY: [
        ("0xC22834581EbC8527d974F8a1c97E1bEA4EF910BC", 18847),  # v1.3.0
    ],
    EthereumNetwork.BOBA: [
        ("0xC22834581EbC8527d974F8a1c97E1bEA4EF910BC", 170895),  # v1.3.0
    ],
    EthereumNetwork.AURORA: [
        ("0xa6B71E26C5e0845f74c812102Ca7114b6a896AB2", 52494580),  # v1.3.0
    ],
    EthereumNetwork.METIS_TESTNET: [
        ("0xC22834581EbC8527d974F8a1c97E1bEA4EF910BC", 56117),  # v1.3.0
    ],
    EthereumNetwork.METIS_GOERLI_TESTNET: [
        ("0xC22834581EbC8527d974F8a1c97E1bEA4EF910BC", 131842),  # v1.3.0
    ],
    EthereumNetwork.METIS: [
        ("0xC22834581EbC8527d974F8a1c97E1bEA4EF910BC", 61758),  # v1.3.0
    ],
    EthereumNetwork.SHYFT: [
        ("0xa6B71E26C5e0845f74c812102Ca7114b6a896AB2", 2000),  # v1.3.0
    ],
    EthereumNetwork.SHYFT_TESTNET: [
        ("0xa6B71E26C5e0845f74c812102Ca7114b6a896AB2", 1984340),  # v1.3.0
    ],
    EthereumNetwork.REI_MAINNET: [
        ("0xa6B71E26C5e0845f74c812102Ca7114b6a896AB2", 2387999),  # v1.3.0
    ],
    EthereumNetwork.REI_TESTNET: [
        ("0xa6B71E26C5e0845f74c812102Ca7114b6a896AB2", 748768),  # v1.3.0
    ],
    EthereumNetwork.METER: [
        ("0xC22834581EbC8527d974F8a1c97E1bEA4EF910BC", 23863720),  # v1.3.0
    ],
    EthereumNetwork.METER_TESTNET: [
        ("0xC22834581EbC8527d974F8a1c97E1bEA4EF910BC", 15035363),  # v1.3.0
    ],
    EthereumNetwork.EURUS_MAINNET: [
        ("0xa6B71E26C5e0845f74c812102Ca7114b6a896AB2", 7127155),  # v1.3.0
    ],
    EthereumNetwork.EURUS_TESTNET: [
        ("0xa6B71E26C5e0845f74c812102Ca7114b6a896AB2", 12845425),  # v1.3.0
    ],
    EthereumNetwork.VENIDIUM: [
        ("0xa6B71E26C5e0845f74c812102Ca7114b6a896AB2", 1127130),  # v1.3.0
    ],
    EthereumNetwork.VENIDIUM_TESTNET: [
        ("0xa6B71E26C5e0845f74c812102Ca7114b6a896AB2", 761231),  # v1.3.0
    ],
    EthereumNetwork.GODWOKEN_TESTNET: [
        ("0xC22834581EbC8527d974F8a1c97E1bEA4EF910BC", 93108),  # v1.3.0
    ],
    EthereumNetwork.KLAY_BAOBAB: [
        ("0xC22834581EbC8527d974F8a1c97E1bEA4EF910BC", 93821613),  # v1.3.0
    ],
    EthereumNetwork.KLAY_CYPRESS: [
        ("0xC22834581EbC8527d974F8a1c97E1bEA4EF910BC", 93506870),  # v1.3.0
    ],
    EthereumNetwork.MILKOMEDA_A1_TESTNET: [
        ("0xa6B71E26C5e0845f74c812102Ca7114b6a896AB2", 789),  # v1.3.0
    ],
    EthereumNetwork.MILKOMEDA_A1_MAINNET: [
        ("0xa6B71E26C5e0845f74c812102Ca7114b6a896AB2", 6218),  # v1.3.0
    ],
    EthereumNetwork.MILKOMEDA_C1_TESTNET: [
        ("0xa6B71E26C5e0845f74c812102Ca7114b6a896AB2", 5080303),  # v1.3.0
    ],
    EthereumNetwork.MILKOMEDA_C1_MAINNET: [
        ("0xa6B71E26C5e0845f74c812102Ca7114b6a896AB2", 4896699),  # v1.3.0
    ],
    EthereumNetwork.CRONOS_TESTNET: [
        ("0xC22834581EbC8527d974F8a1c97E1bEA4EF910BC", 3290819),  # v1.3.0
    ],
    EthereumNetwork.CRONOS_MAINNET: [
        ("0xC22834581EbC8527d974F8a1c97E1bEA4EF910BC", 2958469),  # v1.3.0
    ],
    EthereumNetwork.RABBIT: [
        ("0xa6B71E26C5e0845f74c812102Ca7114b6a896AB2", 1434222),  # v1.3.0
    ],
    EthereumNetwork.CLOUDWALK_TESTNET: [
        ("0xa6B71E26C5e0845f74c812102Ca7114b6a896AB2", 13743040),  # v1.3.0
    ],
    EthereumNetwork.KCC_MAINNET: [
        ("0xa6B71E26C5e0845f74c812102Ca7114b6a896AB2", 4860798),  # v1.3.0
    ],
    EthereumNetwork.KCC_TESTNET: [
        ("0xa6B71E26C5e0845f74c812102Ca7114b6a896AB2", 12147567),  # v1.3.0
    ],
    EthereumNetwork.PUBLICMINT_MAINNET: [
        ("0xa6B71E26C5e0845f74c812102Ca7114b6a896AB2", 19974979),  # v1.3.0
    ],
    EthereumNetwork.PUBLICMINT_TESTNET: [
        ("0xa6B71E26C5e0845f74c812102Ca7114b6a896AB2", 14062193),  # v1.3.0
    ],
    EthereumNetwork.KAVA_EVM: [
        ("0xa6B71E26C5e0845f74c812102Ca7114b6a896AB2", 2116356),  # v1.3.0
    ],
    EthereumNetwork.KAVA_EVM_TESTNET: [
        ("0xa6B71E26C5e0845f74c812102Ca7114b6a896AB2", 2241523),  # v1.3.0
    ],
}

=======
>>>>>>> d0c855e6

class Command(BaseCommand):
    help = "Setup Transaction Service Required Tasks"

    def handle(self, *args, **options):
        self.stdout.write(self.style.SUCCESS("Removing old tasks"))
        PeriodicTask.objects.filter(
            task__startswith="safe_transaction_service"
        ).delete()
        self.stdout.write(self.style.SUCCESS("Old tasks were removed"))

        for task in TASKS:
            _, created = task.create_task()
            if created:
                self.stdout.write(
                    self.style.SUCCESS("Created Periodic Task %s" % task.name)
                )
            else:
                self.stdout.write(
                    self.style.SUCCESS("Task %s was already created" % task.name)
                )

        self.stdout.write(self.style.SUCCESS("Setting up Safe Contract Addresses"))
        ethereum_client = EthereumClientProvider()
        ethereum_network = ethereum_client.get_network()
        if ethereum_network in MASTER_COPIES:
            self.stdout.write(
                self.style.SUCCESS(f"Setting up {ethereum_network.name} safe addresses")
            )
            self._setup_safe_master_copies(MASTER_COPIES[ethereum_network])
            self._setup_erc20_indexing()
        if ethereum_network in PROXY_FACTORIES:
            self.stdout.write(
                self.style.SUCCESS(
                    f"Setting up {ethereum_network.name} proxy factory addresses"
                )
            )
            self._setup_safe_proxy_factories(PROXY_FACTORIES[ethereum_network])

        if not (
            ethereum_network in MASTER_COPIES and ethereum_network in PROXY_FACTORIES
        ):
            self.stdout.write(
                self.style.WARNING("Cannot detect a valid ethereum-network")
            )

    def _setup_safe_master_copies(
        self, safe_master_copies: Sequence[Tuple[str, int, str]]
    ):
        for address, initial_block_number, version in safe_master_copies:
            safe_master_copy, _ = SafeMasterCopy.objects.get_or_create(
                address=address,
                defaults={
                    "initial_block_number": initial_block_number,
                    "tx_block_number": initial_block_number,
                    "version": version,
                    "l2": version.endswith("+L2"),
                },
            )
            if (
                safe_master_copy.version != version
                or safe_master_copy.initial_block_number != initial_block_number
            ):
                safe_master_copy.version = initial_block_number
                safe_master_copy.version = version
                safe_master_copy.save(update_fields=["initial_block_number", "version"])

    def _setup_safe_proxy_factories(
        self, safe_proxy_factories: Sequence[Tuple[str, int]]
    ):
        for address, initial_block_number in safe_proxy_factories:
            ProxyFactory.objects.get_or_create(
                address=address,
                defaults={
                    "initial_block_number": initial_block_number,
                    "tx_block_number": initial_block_number,
                },
            )

    def _setup_erc20_indexing(self) -> bool:
        """
        Update ERC20/721 indexing status if `indexing block number` is less
        than `Master copies` block deployments, as it sounds like a configuration error

        :return: `True` if updated, `False` otherwise
        """
        indexing_status = IndexingStatus.objects.get_erc20_721_indexing_status()

        queryset = (
            SafeMasterCopy.objects.filter(l2=True)
            if settings.ETH_L2_NETWORK
            else SafeMasterCopy.objects.all()
        )
        min_master_copies_block_number = queryset.aggregate(
            min_master_copies_block_number=Min("initial_block_number")
        )["min_master_copies_block_number"]
        block_number = (
            min_master_copies_block_number if min_master_copies_block_number else 0
        )

        if indexing_status.block_number < block_number:
            indexing_status.block_number = block_number
            indexing_status.save(update_fields=["block_number"])
            return True
        return False<|MERGE_RESOLUTION|>--- conflicted
+++ resolved
@@ -138,440 +138,6 @@
     ),
 ]
 
-<<<<<<< HEAD
-MASTER_COPIES: Dict[EthereumNetwork, List[Tuple[str, int, str]]] = {
-    EthereumNetwork.MAINNET: [
-        ("0x3E5c63644E683549055b9Be8653de26E0B4CD36E", 12504423, "1.3.0+L2"),
-        ("0xd9Db270c1B5E3Bd161E8c8503c55cEABeE709552", 12504268, "1.3.0"),
-        ("0x6851D6fDFAfD08c0295C392436245E5bc78B0185", 10329734, "1.2.0"),
-        ("0x34CfAC646f301356fAa8B21e94227e3583Fe3F5F", 9084503, "1.1.1"),
-        ("0xaE32496491b53841efb51829d6f886387708F99B", 8915728, "1.1.0"),
-        ("0xb6029EA3B2c51D09a50B53CA8012FeEB05bDa35A", 7457553, "1.0.0"),
-        ("0x8942595A2dC5181Df0465AF0D7be08c8f23C93af", 6766257, "0.1.0"),
-        ("0xAC6072986E985aaBE7804695EC2d8970Cf7541A2", 6569433, "0.0.2"),
-    ],
-    EthereumNetwork.RINKEBY: [
-        ("0x3E5c63644E683549055b9Be8653de26E0B4CD36E", 8527380, "1.3.0+L2"),
-        ("0xd9Db270c1B5E3Bd161E8c8503c55cEABeE709552", 8527381, "1.3.0"),
-        ("0x6851D6fDFAfD08c0295C392436245E5bc78B0185", 6723632, "1.2.0"),
-        ("0x34CfAC646f301356fAa8B21e94227e3583Fe3F5F", 5590754, "1.1.1"),
-        ("0xaE32496491b53841efb51829d6f886387708F99B", 5423491, "1.1.0"),
-        ("0xb6029EA3B2c51D09a50B53CA8012FeEB05bDa35A", 4110083, "1.0.0"),
-        ("0x8942595A2dC5181Df0465AF0D7be08c8f23C93af", 3392692, "0.1.0"),
-        ("0x2727D69C0BD14B1dDd28371B8D97e808aDc1C2f7", 3055781, "0.0.2"),
-    ],
-    EthereumNetwork.GOERLI: [
-        ("0x3E5c63644E683549055b9Be8653de26E0B4CD36E", 4854168, "1.3.0+L2"),
-        ("0xd9Db270c1B5E3Bd161E8c8503c55cEABeE709552", 4854169, "1.3.0"),
-        ("0x6851D6fDFAfD08c0295C392436245E5bc78B0185", 2930373, "1.2.0"),
-        ("0x34CfAC646f301356fAa8B21e94227e3583Fe3F5F", 1798663, "1.1.1"),
-        ("0xaE32496491b53841efb51829d6f886387708F99B", 1631488, "1.1.0"),
-        ("0xb6029EA3B2c51D09a50B53CA8012FeEB05bDa35A", 319108, "1.0.0"),
-        ("0x8942595A2dC5181Df0465AF0D7be08c8f23C93af", 34096, "0.1.0"),
-    ],
-    EthereumNetwork.KOVAN: [
-        ("0x3E5c63644E683549055b9Be8653de26E0B4CD36E", 25059609, "1.3.0+L2"),
-        ("0xd9Db270c1B5E3Bd161E8c8503c55cEABeE709552", 25059611, "1.3.0"),
-        ("0x6851D6fDFAfD08c0295C392436245E5bc78B0185", 19242615, "1.2.0"),
-        ("0x34CfAC646f301356fAa8B21e94227e3583Fe3F5F", 15366145, "1.1.1"),
-        ("0xaE32496491b53841efb51829d6f886387708F99B", 14740724, "1.1.0"),
-        ("0xb6029EA3B2c51D09a50B53CA8012FeEB05bDa35A", 10638132, "1.0.0"),
-        ("0x8942595A2dC5181Df0465AF0D7be08c8f23C93af", 9465686, "0.1.0"),
-    ],
-    EthereumNetwork.XDAI: [
-        ("0x3E5c63644E683549055b9Be8653de26E0B4CD36E", 16236936, "1.3.0+L2"),
-        ("0xd9Db270c1B5E3Bd161E8c8503c55cEABeE709552", 16236998, "1.3.0"),
-        ("0x6851D6fDFAfD08c0295C392436245E5bc78B0185", 10612049, "1.2.0"),
-        ("0x34CfAC646f301356fAa8B21e94227e3583Fe3F5F", 10045292, "1.1.1"),
-        ("0x2CB0ebc503dE87CFD8f0eCEED8197bF7850184ae", 12529466, "1.1.1+Circles"),
-        ("0xb6029EA3B2c51D09a50B53CA8012FeEB05bDa35A", 19560130, "1.0.0"),
-    ],
-    EthereumNetwork.ENERGY_WEB_CHAIN: [
-        ("0x3E5c63644E683549055b9Be8653de26E0B4CD36E", 12028662, "1.3.0+L2"),
-        ("0xd9Db270c1B5E3Bd161E8c8503c55cEABeE709552", 12028664, "1.3.0"),
-        ("0x6851D6fDFAfD08c0295C392436245E5bc78B0185", 6398655, "1.2.0"),
-        ("0x34CfAC646f301356fAa8B21e94227e3583Fe3F5F", 6399212, "1.1.1"),
-    ],
-    EthereumNetwork.VOLTA: [
-        ("0x3E5c63644E683549055b9Be8653de26E0B4CD36E", 11942450, "1.3.0+L2"),
-        ("0xd9Db270c1B5E3Bd161E8c8503c55cEABeE709552", 11942451, "1.3.0"),
-        ("0x6851D6fDFAfD08c0295C392436245E5bc78B0185", 6876086, "1.2.0"),
-        ("0x34CfAC646f301356fAa8B21e94227e3583Fe3F5F", 6876642, "1.1.1"),
-    ],
-    EthereumNetwork.MATIC: [
-        ("0x3E5c63644E683549055b9Be8653de26E0B4CD36E", 14306478, "1.3.0+L2"),
-        ("0xd9Db270c1B5E3Bd161E8c8503c55cEABeE709552", 14306478, "1.3.0"),
-    ],
-    EthereumNetwork.MUMBAI: [
-        ("0x3E5c63644E683549055b9Be8653de26E0B4CD36E", 13736914, "1.3.0+L2"),
-        ("0xd9Db270c1B5E3Bd161E8c8503c55cEABeE709552", 13736914, "1.3.0"),
-    ],
-    EthereumNetwork.ARBITRUM: [
-        ("0x3E5c63644E683549055b9Be8653de26E0B4CD36E", 1146, "1.3.0+L2"),
-        ("0xd9Db270c1B5E3Bd161E8c8503c55cEABeE709552", 1140, "1.3.0"),
-    ],
-    EthereumNetwork.ARBITRUM_NOVA: [
-        ("0x3E5c63644E683549055b9Be8653de26E0B4CD36E", 426, "1.3.0+L2"),
-        ("0xd9Db270c1B5E3Bd161E8c8503c55cEABeE709552", 427, "1.3.0"),
-    ],
-    EthereumNetwork.ARBITRUM_TESTNET: [
-        ("0x3E5c63644E683549055b9Be8653de26E0B4CD36E", 57070, "1.3.0+L2"),
-        ("0xd9Db270c1B5E3Bd161E8c8503c55cEABeE709552", 57070, "1.3.0"),
-    ],
-    EthereumNetwork.ARBITRUM_GOERLI: [
-        ("0x3E5c63644E683549055b9Be8653de26E0B4CD36E", 11545, "1.3.0+L2"),
-        ("0xd9Db270c1B5E3Bd161E8c8503c55cEABeE709552", 11546, "1.3.0"),
-    ],
-    EthereumNetwork.BINANCE: [
-        ("0x3E5c63644E683549055b9Be8653de26E0B4CD36E", 8485899, "1.3.0+L2"),
-        ("0xd9Db270c1B5E3Bd161E8c8503c55cEABeE709552", 8485903, "1.3.0"),
-    ],
-    EthereumNetwork.CELO: [
-        ("0xfb1bffC9d739B8D520DaF37dF666da4C687191EA", 8944350, "1.3.0+L2"),
-        ("0x69f4D1788e39c87893C980c06EdF4b7f686e2938", 8944351, "1.3.0"),
-    ],
-    EthereumNetwork.AVALANCHE: [
-        ("0xfb1bffC9d739B8D520DaF37dF666da4C687191EA", 4_949_507, "1.3.0+L2"),
-        ("0x69f4D1788e39c87893C980c06EdF4b7f686e2938", 4_949_512, "1.3.0"),
-    ],
-    EthereumNetwork.MOON_MOONRIVER: [
-        ("0x3E5c63644E683549055b9Be8653de26E0B4CD36E", 707_738, "1.3.0+L2"),
-        ("0xd9Db270c1B5E3Bd161E8c8503c55cEABeE709552", 707_741, "1.3.0"),
-    ],
-    EthereumNetwork.MOON_MOONBASE: [
-        ("0x3E5c63644E683549055b9Be8653de26E0B4CD36E", 939_244, "1.3.0+L2"),
-        ("0xd9Db270c1B5E3Bd161E8c8503c55cEABeE709552", 939_246, "1.3.0"),
-    ],
-    EthereumNetwork.FUSE_MAINNET: [
-        ("0x3E5c63644E683549055b9Be8653de26E0B4CD36E", 12_725_078, "1.3.0+L2"),
-        ("0xd9Db270c1B5E3Bd161E8c8503c55cEABeE709552", 12_725_081, "1.3.0"),
-    ],
-    EthereumNetwork.FUSE_SPARK: [
-        ("0x3E5c63644E683549055b9Be8653de26E0B4CD36E", 1_010_518, "1.3.0+L2"),
-        ("0xd9Db270c1B5E3Bd161E8c8503c55cEABeE709552", 1_010_520, "1.3.0"),
-    ],
-    EthereumNetwork.OLYMPUS: [
-        ("0x3E5c63644E683549055b9Be8653de26E0B4CD36E", 1227, "1.3.0+L2"),
-        ("0xd9Db270c1B5E3Bd161E8c8503c55cEABeE709552", 1278, "1.3.0"),
-    ],
-    EthereumNetwork.OPTIMISTIC: [
-        ("0xfb1bffC9d739B8D520DaF37dF666da4C687191EA", 173749, "1.3.0+L2"),
-        ("0x69f4D1788e39c87893C980c06EdF4b7f686e2938", 173751, "1.3.0"),
-    ],
-    EthereumNetwork.BOBA_RINKEBY: [
-        ("0xfb1bffC9d739B8D520DaF37dF666da4C687191EA", 18854, "1.3.0+L2"),
-        ("0x69f4D1788e39c87893C980c06EdF4b7f686e2938", 18855, "1.3.0"),
-    ],
-    EthereumNetwork.BOBA: [
-        ("0xfb1bffC9d739B8D520DaF37dF666da4C687191EA", 170908, "1.3.0+L2"),
-        ("0x69f4D1788e39c87893C980c06EdF4b7f686e2938", 170910, "1.3.0"),
-    ],
-    EthereumNetwork.AURORA: [
-        ("0x3E5c63644E683549055b9Be8653de26E0B4CD36E", 52494580, "1.3.0+L2"),
-        ("0xd9Db270c1B5E3Bd161E8c8503c55cEABeE709552", 52494580, "1.3.0"),
-    ],
-    EthereumNetwork.METIS_TESTNET: [
-        ("0xfb1bffC9d739B8D520DaF37dF666da4C687191EA", 56124, "1.3.0+L2"),
-        ("0x69f4D1788e39c87893C980c06EdF4b7f686e2938", 56125, "1.3.0"),
-    ],
-    EthereumNetwork.METIS_GOERLI_TESTNET: [
-        ("0xfb1bffC9d739B8D520DaF37dF666da4C687191EA", 131845, "1.3.0+L2"),
-        ("0x69f4D1788e39c87893C980c06EdF4b7f686e2938", 131846, "1.3.0"),
-    ],
-    EthereumNetwork.METIS: [
-        ("0xfb1bffC9d739B8D520DaF37dF666da4C687191EA", 61767, "1.3.0+L2"),
-        ("0x69f4D1788e39c87893C980c06EdF4b7f686e2938", 61768, "1.3.0"),
-    ],
-    EthereumNetwork.SHYFT: [
-        ("0x3E5c63644E683549055b9Be8653de26E0B4CD36E", 1000, "1.3.0+L2"),  # v1.3.0
-    ],
-    EthereumNetwork.SHYFT_TESTNET: [
-        ("0x3E5c63644E683549055b9Be8653de26E0B4CD36E", 1984340, "1.3.0+L2"),  # v1.3.0
-    ],
-    EthereumNetwork.REI_MAINNET: [
-        ("0x3E5c63644E683549055b9Be8653de26E0B4CD36E", 2388036, "1.3.0+L2"),
-        ("0xd9Db270c1B5E3Bd161E8c8503c55cEABeE709552", 2388042, "1.3.0"),
-    ],
-    EthereumNetwork.REI_TESTNET: [
-        ("0x3E5c63644E683549055b9Be8653de26E0B4CD36E", 748810, "1.3.0+L2"),
-        ("0xd9Db270c1B5E3Bd161E8c8503c55cEABeE709552", 748815, "1.3.0"),
-    ],
-    EthereumNetwork.METER: [
-        ("0xfb1bffC9d739B8D520DaF37dF666da4C687191EA", 23863901, "1.3.0+L2")  # v1.3.0
-    ],
-    EthereumNetwork.METER_TESTNET: [
-        ("0xfb1bffC9d739B8D520DaF37dF666da4C687191EA", 15035438, "1.3.0+L2")  # v1.3.0
-    ],
-    EthereumNetwork.EURUS_MAINNET: [
-        ("0x3E5c63644E683549055b9Be8653de26E0B4CD36E", 7127163, "1.3.0+L2"),
-        ("0xd9Db270c1B5E3Bd161E8c8503c55cEABeE709552", 7127166, "1.3.0"),
-    ],
-    EthereumNetwork.EURUS_TESTNET: [
-        ("0x3E5c63644E683549055b9Be8653de26E0B4CD36E", 12845441, "1.3.0+L2"),
-        ("0xd9Db270c1B5E3Bd161E8c8503c55cEABeE709552", 12845443, "1.3.0"),
-    ],
-    EthereumNetwork.VENIDIUM: [
-        ("0x3E5c63644E683549055b9Be8653de26E0B4CD36E", 1127191, "1.3.0+L2"),
-        ("0xd9Db270c1B5E3Bd161E8c8503c55cEABeE709552", 1127192, "1.3.0"),
-    ],
-    EthereumNetwork.VENIDIUM_TESTNET: [
-        ("0x3E5c63644E683549055b9Be8653de26E0B4CD36E", 761243, "1.3.0+L2"),
-        ("0xd9Db270c1B5E3Bd161E8c8503c55cEABeE709552", 761244, "1.3.0"),
-    ],
-    EthereumNetwork.GODWOKEN_TESTNET: [
-        ("0xfb1bffC9d739B8D520DaF37dF666da4C687191EA", 93204, "1.3.0+L2"),
-        ("0x69f4D1788e39c87893C980c06EdF4b7f686e2938", 93168, "1.3.0"),
-    ],
-    EthereumNetwork.KLAY_BAOBAB: [
-        ("0xfb1bffC9d739B8D520DaF37dF666da4C687191EA", 93821635, "1.3.0+L2"),
-    ],
-    EthereumNetwork.KLAY_CYPRESS: [
-        ("0xfb1bffC9d739B8D520DaF37dF666da4C687191EA", 93507490, "1.3.0+L2"),
-    ],
-    EthereumNetwork.MILKOMEDA_A1_TESTNET: [
-        ("0x3E5c63644E683549055b9Be8653de26E0B4CD36E", 796, "1.3.0+L2"),
-        ("0xd9Db270c1B5E3Bd161E8c8503c55cEABeE709552", 797, "1.3.0"),
-    ],
-    EthereumNetwork.MILKOMEDA_A1_MAINNET: [
-        ("0x3E5c63644E683549055b9Be8653de26E0B4CD36E", 6218, "1.3.0+L2"),
-        ("0xd9Db270c1B5E3Bd161E8c8503c55cEABeE709552", 6042, "1.3.0"),
-    ],
-    EthereumNetwork.MILKOMEDA_C1_TESTNET: [
-        ("0x3E5c63644E683549055b9Be8653de26E0B4CD36E", 5080339, "1.3.0+L2"),
-        ("0xd9Db270c1B5E3Bd161E8c8503c55cEABeE709552", 5080357, "1.3.0"),
-    ],
-    EthereumNetwork.MILKOMEDA_C1_MAINNET: [
-        ("0x3E5c63644E683549055b9Be8653de26E0B4CD36E", 4896727, "1.3.0+L2"),
-        ("0xd9Db270c1B5E3Bd161E8c8503c55cEABeE709552", 4896733, "1.3.0"),
-    ],
-    EthereumNetwork.CRONOS_TESTNET: [
-        ("0xfb1bffC9d739B8D520DaF37dF666da4C687191EA", 3290833, "1.3.0+L2"),
-        ("0x69f4D1788e39c87893C980c06EdF4b7f686e2938", 3290835, "1.3.0"),
-    ],
-    EthereumNetwork.CRONOS_MAINNET: [
-        ("0xfb1bffC9d739B8D520DaF37dF666da4C687191EA", 3002268, "1.3.0+L2"),
-        ("0x69f4D1788e39c87893C980c06EdF4b7f686e2938", 3002760, "1.3.0"),
-    ],
-    EthereumNetwork.RABBIT: [
-        ("0x3E5c63644E683549055b9Be8653de26E0B4CD36E", 1434229, "1.3.0+L2"),
-        ("0xd9Db270c1B5E3Bd161E8c8503c55cEABeE709552", 1434230, "1.3.0"),
-    ],
-    EthereumNetwork.CLOUDWALK_TESTNET: [
-        ("0x3E5c63644E683549055b9Be8653de26E0B4CD36E", 13743076, "1.3.0+L2"),
-        ("0xd9Db270c1B5E3Bd161E8c8503c55cEABeE709552", 13743082, "1.3.0"),
-    ],
-    EthereumNetwork.KCC_MAINNET: [
-        ("0x3E5c63644E683549055b9Be8653de26E0B4CD36E", 4860807, "1.3.0+L2"),
-        ("0xd9Db270c1B5E3Bd161E8c8503c55cEABeE709552", 4860810, "1.3.0"),
-    ],
-    EthereumNetwork.KCC_TESTNET: [
-        ("0x3E5c63644E683549055b9Be8653de26E0B4CD36E", 12147586, "1.3.0+L2"),
-        ("0xd9Db270c1B5E3Bd161E8c8503c55cEABeE709552", 12147596, "1.3.0"),
-    ],
-    EthereumNetwork.PUBLICMINT_MAINNET: [
-        ("0x3E5c63644E683549055b9Be8653de26E0B4CD36E", 19974991, "1.3.0+L2"),
-        ("0xd9Db270c1B5E3Bd161E8c8503c55cEABeE709552", 19974993, "1.3.0"),
-    ],
-    EthereumNetwork.PUBLICMINT_TESTNET: [
-        ("0x3E5c63644E683549055b9Be8653de26E0B4CD36E", 14062206, "1.3.0+L2"),
-        ("0xd9Db270c1B5E3Bd161E8c8503c55cEABeE709552", 14062208, "1.3.0"),
-    ],
-    EthereumNetwork.KAVA_EVM: [
-        ("0x3E5c63644E683549055b9Be8653de26E0B4CD36E", 2116303, "1.3.0+L2"),
-        ("0xd9Db270c1B5E3Bd161E8c8503c55cEABeE709552", 2116307, "1.3.0"),
-    ],
-    EthereumNetwork.KAVA_EVM_TESTNET: [
-        ("0x3E5c63644E683549055b9Be8653de26E0B4CD36E", 2241523, "1.3.0+L2"),
-        ("0xd9Db270c1B5E3Bd161E8c8503c55cEABeE709552", 2241523, "1.3.0"),
-    ],
-}
-
-PROXY_FACTORIES: Dict[EthereumNetwork, List[Tuple[str, int]]] = {
-    EthereumNetwork.MAINNET: [
-        ("0xa6B71E26C5e0845f74c812102Ca7114b6a896AB2", 12504126),  # v1.3.0
-        ("0x76E2cFc1F5Fa8F6a5b3fC4c8F4788F0116861F9B", 9084508),  # v1.1.1
-        ("0x50e55Af101C777bA7A1d560a774A82eF002ced9F", 8915731),  # v1.1.0
-        ("0x12302fE9c02ff50939BaAaaf415fc226C078613C", 7450116),  # v1.0.0
-    ],
-    EthereumNetwork.RINKEBY: [
-        ("0xa6B71E26C5e0845f74c812102Ca7114b6a896AB2", 8493997),  # v1.3.0
-        ("0x76E2cFc1F5Fa8F6a5b3fC4c8F4788F0116861F9B", 5590757),
-        ("0x50e55Af101C777bA7A1d560a774A82eF002ced9F", 5423494),
-        ("0x12302fE9c02ff50939BaAaaf415fc226C078613C", 4110083),
-    ],
-    EthereumNetwork.GOERLI: [
-        ("0xa6B71E26C5e0845f74c812102Ca7114b6a896AB2", 4695402),  # v1.3.0
-        ("0x76E2cFc1F5Fa8F6a5b3fC4c8F4788F0116861F9B", 1798666),
-        ("0x50e55Af101C777bA7A1d560a774A82eF002ced9F", 1631491),
-        ("0x12302fE9c02ff50939BaAaaf415fc226C078613C", 312509),
-    ],
-    EthereumNetwork.KOVAN: [
-        ("0xa6B71E26C5e0845f74c812102Ca7114b6a896AB2", 25059601),  # v1.3.0
-        ("0x76E2cFc1F5Fa8F6a5b3fC4c8F4788F0116861F9B", 15366151),
-        ("0x50e55Af101C777bA7A1d560a774A82eF002ced9F", 14740731),
-        ("0x12302fE9c02ff50939BaAaaf415fc226C078613C", 10629898),
-    ],
-    EthereumNetwork.XDAI: [
-        ("0xa6B71E26C5e0845f74c812102Ca7114b6a896AB2", 16236878),  # v1.3.0
-        ("0x76E2cFc1F5Fa8F6a5b3fC4c8F4788F0116861F9B", 10045327),  # v1.1.1
-        ("0x12302fE9c02ff50939BaAaaf415fc226C078613C", 17677119),  # v1.0.0
-    ],
-    EthereumNetwork.ENERGY_WEB_CHAIN: [
-        ("0xa6B71E26C5e0845f74c812102Ca7114b6a896AB2", 12028652),  # v1.3.0
-        ("0x76E2cFc1F5Fa8F6a5b3fC4c8F4788F0116861F9B", 6399239),
-    ],
-    EthereumNetwork.VOLTA: [
-        # ('0xa6B71E26C5e0845f74c812102Ca7114b6a896AB2', 0),  # v1.3.0
-        ("0x76E2cFc1F5Fa8F6a5b3fC4c8F4788F0116861F9B", 6876681),
-    ],
-    EthereumNetwork.MATIC: [
-        ("0xa6B71E26C5e0845f74c812102Ca7114b6a896AB2", 14306478),  # v1.3.0
-    ],
-    EthereumNetwork.MUMBAI: [
-        ("0xa6B71E26C5e0845f74c812102Ca7114b6a896AB2", 13736914),  # v1.3.0
-    ],
-    EthereumNetwork.ARBITRUM: [
-        ("0xa6B71E26C5e0845f74c812102Ca7114b6a896AB2", 1140),  # v1.3.0
-    ],
-    EthereumNetwork.ARBITRUM_NOVA: [
-        ("0xa6B71E26C5e0845f74c812102Ca7114b6a896AB2", 419),  # v1.3.0
-    ],
-    EthereumNetwork.ARBITRUM_TESTNET: [
-        ("0xa6B71E26C5e0845f74c812102Ca7114b6a896AB2", 57070),  # v1.3.0
-    ],
-    EthereumNetwork.ARBITRUM_GOERLI: [
-        ("0xa6B71E26C5e0845f74c812102Ca7114b6a896AB2", 11538),  # v1.3.0
-    ],
-    EthereumNetwork.BINANCE: [
-        ("0xa6B71E26C5e0845f74c812102Ca7114b6a896AB2", 8485873),  # v1.3.0
-    ],
-    EthereumNetwork.CELO: [
-        ("0xC22834581EbC8527d974F8a1c97E1bEA4EF910BC", 8944342),  # v1.3.0
-    ],
-    EthereumNetwork.AVALANCHE: [
-        ("0xC22834581EbC8527d974F8a1c97E1bEA4EF910BC", 4_949_487),  # v1.3.0
-    ],
-    EthereumNetwork.MOON_MOONRIVER: [
-        ("0xa6B71E26C5e0845f74c812102Ca7114b6a896AB2", 707_721),  # v1.3.0
-    ],
-    EthereumNetwork.MOON_MOONBASE: [
-        ("0xa6B71E26C5e0845f74c812102Ca7114b6a896AB2", 939_239),  # v1.3.0
-    ],
-    EthereumNetwork.FUSE_MAINNET: [
-        ("0xa6B71E26C5e0845f74c812102Ca7114b6a896AB2", 12_725_072),  # v1.3.0
-    ],
-    EthereumNetwork.FUSE_SPARK: [
-        ("0xa6B71E26C5e0845f74c812102Ca7114b6a896AB2", 1_010_506),  # v1.3.0
-    ],
-    EthereumNetwork.OLYMPUS: [
-        ("0xa6B71E26C5e0845f74c812102Ca7114b6a896AB2", 1266),  # v1.3.0
-    ],
-    EthereumNetwork.OPTIMISTIC: [
-        ("0xC22834581EbC8527d974F8a1c97E1bEA4EF910BC", 173709),  # v1.3.0
-    ],
-    EthereumNetwork.BOBA_RINKEBY: [
-        ("0xC22834581EbC8527d974F8a1c97E1bEA4EF910BC", 18847),  # v1.3.0
-    ],
-    EthereumNetwork.BOBA: [
-        ("0xC22834581EbC8527d974F8a1c97E1bEA4EF910BC", 170895),  # v1.3.0
-    ],
-    EthereumNetwork.AURORA: [
-        ("0xa6B71E26C5e0845f74c812102Ca7114b6a896AB2", 52494580),  # v1.3.0
-    ],
-    EthereumNetwork.METIS_TESTNET: [
-        ("0xC22834581EbC8527d974F8a1c97E1bEA4EF910BC", 56117),  # v1.3.0
-    ],
-    EthereumNetwork.METIS_GOERLI_TESTNET: [
-        ("0xC22834581EbC8527d974F8a1c97E1bEA4EF910BC", 131842),  # v1.3.0
-    ],
-    EthereumNetwork.METIS: [
-        ("0xC22834581EbC8527d974F8a1c97E1bEA4EF910BC", 61758),  # v1.3.0
-    ],
-    EthereumNetwork.SHYFT: [
-        ("0xa6B71E26C5e0845f74c812102Ca7114b6a896AB2", 2000),  # v1.3.0
-    ],
-    EthereumNetwork.SHYFT_TESTNET: [
-        ("0xa6B71E26C5e0845f74c812102Ca7114b6a896AB2", 1984340),  # v1.3.0
-    ],
-    EthereumNetwork.REI_MAINNET: [
-        ("0xa6B71E26C5e0845f74c812102Ca7114b6a896AB2", 2387999),  # v1.3.0
-    ],
-    EthereumNetwork.REI_TESTNET: [
-        ("0xa6B71E26C5e0845f74c812102Ca7114b6a896AB2", 748768),  # v1.3.0
-    ],
-    EthereumNetwork.METER: [
-        ("0xC22834581EbC8527d974F8a1c97E1bEA4EF910BC", 23863720),  # v1.3.0
-    ],
-    EthereumNetwork.METER_TESTNET: [
-        ("0xC22834581EbC8527d974F8a1c97E1bEA4EF910BC", 15035363),  # v1.3.0
-    ],
-    EthereumNetwork.EURUS_MAINNET: [
-        ("0xa6B71E26C5e0845f74c812102Ca7114b6a896AB2", 7127155),  # v1.3.0
-    ],
-    EthereumNetwork.EURUS_TESTNET: [
-        ("0xa6B71E26C5e0845f74c812102Ca7114b6a896AB2", 12845425),  # v1.3.0
-    ],
-    EthereumNetwork.VENIDIUM: [
-        ("0xa6B71E26C5e0845f74c812102Ca7114b6a896AB2", 1127130),  # v1.3.0
-    ],
-    EthereumNetwork.VENIDIUM_TESTNET: [
-        ("0xa6B71E26C5e0845f74c812102Ca7114b6a896AB2", 761231),  # v1.3.0
-    ],
-    EthereumNetwork.GODWOKEN_TESTNET: [
-        ("0xC22834581EbC8527d974F8a1c97E1bEA4EF910BC", 93108),  # v1.3.0
-    ],
-    EthereumNetwork.KLAY_BAOBAB: [
-        ("0xC22834581EbC8527d974F8a1c97E1bEA4EF910BC", 93821613),  # v1.3.0
-    ],
-    EthereumNetwork.KLAY_CYPRESS: [
-        ("0xC22834581EbC8527d974F8a1c97E1bEA4EF910BC", 93506870),  # v1.3.0
-    ],
-    EthereumNetwork.MILKOMEDA_A1_TESTNET: [
-        ("0xa6B71E26C5e0845f74c812102Ca7114b6a896AB2", 789),  # v1.3.0
-    ],
-    EthereumNetwork.MILKOMEDA_A1_MAINNET: [
-        ("0xa6B71E26C5e0845f74c812102Ca7114b6a896AB2", 6218),  # v1.3.0
-    ],
-    EthereumNetwork.MILKOMEDA_C1_TESTNET: [
-        ("0xa6B71E26C5e0845f74c812102Ca7114b6a896AB2", 5080303),  # v1.3.0
-    ],
-    EthereumNetwork.MILKOMEDA_C1_MAINNET: [
-        ("0xa6B71E26C5e0845f74c812102Ca7114b6a896AB2", 4896699),  # v1.3.0
-    ],
-    EthereumNetwork.CRONOS_TESTNET: [
-        ("0xC22834581EbC8527d974F8a1c97E1bEA4EF910BC", 3290819),  # v1.3.0
-    ],
-    EthereumNetwork.CRONOS_MAINNET: [
-        ("0xC22834581EbC8527d974F8a1c97E1bEA4EF910BC", 2958469),  # v1.3.0
-    ],
-    EthereumNetwork.RABBIT: [
-        ("0xa6B71E26C5e0845f74c812102Ca7114b6a896AB2", 1434222),  # v1.3.0
-    ],
-    EthereumNetwork.CLOUDWALK_TESTNET: [
-        ("0xa6B71E26C5e0845f74c812102Ca7114b6a896AB2", 13743040),  # v1.3.0
-    ],
-    EthereumNetwork.KCC_MAINNET: [
-        ("0xa6B71E26C5e0845f74c812102Ca7114b6a896AB2", 4860798),  # v1.3.0
-    ],
-    EthereumNetwork.KCC_TESTNET: [
-        ("0xa6B71E26C5e0845f74c812102Ca7114b6a896AB2", 12147567),  # v1.3.0
-    ],
-    EthereumNetwork.PUBLICMINT_MAINNET: [
-        ("0xa6B71E26C5e0845f74c812102Ca7114b6a896AB2", 19974979),  # v1.3.0
-    ],
-    EthereumNetwork.PUBLICMINT_TESTNET: [
-        ("0xa6B71E26C5e0845f74c812102Ca7114b6a896AB2", 14062193),  # v1.3.0
-    ],
-    EthereumNetwork.KAVA_EVM: [
-        ("0xa6B71E26C5e0845f74c812102Ca7114b6a896AB2", 2116356),  # v1.3.0
-    ],
-    EthereumNetwork.KAVA_EVM_TESTNET: [
-        ("0xa6B71E26C5e0845f74c812102Ca7114b6a896AB2", 2241523),  # v1.3.0
-    ],
-}
-
-=======
->>>>>>> d0c855e6
 
 class Command(BaseCommand):
     help = "Setup Transaction Service Required Tasks"
