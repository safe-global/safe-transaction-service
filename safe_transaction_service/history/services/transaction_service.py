import logging
import pickle
import zlib
from collections import defaultdict
<<<<<<< HEAD
from datetime import datetime, timedelta
from typing import Any, Dict, List, Optional, Sequence, Tuple, Union
=======
from datetime import timedelta
from typing import Any, Optional, Sequence, Union
>>>>>>> 1df80c12

from django.conf import settings
from django.db import connection
from django.db.models import QuerySet
from django.utils import timezone

from eth_typing import HexStr
from redis import Redis
from safe_eth.eth import EthereumClient, get_auto_ethereum_client
from web3 import Web3

from safe_transaction_service.tokens.models import Token
from safe_transaction_service.utils.redis import get_redis

from ..models import (
    ERC20Transfer,
    ERC721Transfer,
    EthereumTx,
    InternalTx,
    ModuleTransaction,
    MultisigTransaction,
    SafeRelevantTransaction,
    TransferDict,
)
from ..serializers import (
    EthereumTxWithTransfersResponseSerializer,
    SafeModuleTransactionWithTransfersResponseSerializer,
    SafeMultisigTransactionWithTransfersResponseSerializer,
    SafeMultisigTransactionWithTransfersResponseSerializerV2,
)

logger = logging.getLogger(__name__)


AnySafeTransaction = EthereumTx | MultisigTransaction | ModuleTransaction


class TransactionServiceException(Exception):
    pass


class TransactionServiceProvider:
    def __new__(cls):
        if not hasattr(cls, "instance"):
            cls.instance = TransactionService(get_auto_ethereum_client(), get_redis())
        return cls.instance

    @classmethod
    def del_singleton(cls):
        if hasattr(cls, "instance"):
            del cls.instance


class TransactionService:
    def __init__(self, ethereum_client: EthereumClient, redis: Redis):
        self.ethereum_client = ethereum_client
        self.redis = redis
        self.cache_expiration = settings.CACHE_ALL_TXS_VIEW

    #  Cache methods ---------------------------------
    def get_cache_key(self, safe_address: str, tx_id: str):
        return f"tx-service:{safe_address}:{tx_id}"

    def get_txs_from_cache(
        self, safe_address: str, ids_to_search: Sequence[str]
    ) -> list[AnySafeTransaction]:
        keys_to_search = [
            self.get_cache_key(safe_address, id_to_search)
            for id_to_search in ids_to_search
        ]
        return [
            pickle.loads(zlib.decompress(data)) if data else None
            for data in self.redis.mget(keys_to_search)
        ]

    def store_txs_in_cache(
        self,
        safe_address: str,
        ids_with_txs: tuple[str, list[AnySafeTransaction]],
    ):
        """
        Store executed transactions older than 10 minutes, using `ethereum_tx_hash` as key (for
        MultisigTransaction it will be `SafeTxHash`) and expire them in one hour

        :param safe_address:
        :param ids_with_txs:
        """
        # Just store executed transactions older than 10 minutes
        to_store = {
            self.get_cache_key(safe_address, tx_hash): zlib.compress(
                pickle.dumps(txs), level=settings.CACHE_ALL_TXS_COMPRESSION_LEVEL
            )
            for tx_hash, txs in ids_with_txs
            if all(
                tx.execution_date
                and (tx.execution_date + timedelta(minutes=10)) < timezone.now()
                for tx in txs
            )
        }
        if to_store:
            pipe = self.redis.pipeline()
            pipe.mset(to_store)
            for key in to_store.keys():
                pipe.expire(key, self.cache_expiration)
            pipe.execute()

    # End of cache methods ----------------------------

    def get_all_tx_identifiers(
        self,
        safe_address: str,
    ) -> QuerySet:
        """
        Build a queryset with all the executed `ethereum transactions` for a Safe for paginated filtering.
        That includes:
        - MultisigTransactions
        - ModuleTransactions
        - ERC20/721 transfers
        - Incoming native token transfers

        :param safe_address:
        :return: Querylist with elements from `SafeRelevantTransaction` model
        """
        logger.debug(
            "[%s] Getting all tx identifiers",
            safe_address,
        )
        return SafeRelevantTransaction.objects.filter(safe=safe_address).order_by(
            "-timestamp", "ethereum_tx_id"
        )

    def get_all_txs_from_identifiers(
        self, safe_address: str, ids_to_search: Sequence[str]
    ) -> list[AnySafeTransaction]:
        """
        Now that we know how to paginate, we retrieve the real transactions

        :param safe_address:
        :param ids_to_search: `SafeTxHash` for MultisigTransactions, `txHash` for other transactions
        :return:
        """

        logger.debug(
            "[%s] Getting %d txs from identifiers", safe_address, len(ids_to_search)
        )
        ids_with_cached_txs = {
            id_to_search: cached_txs
            for id_to_search, cached_txs in zip(
                ids_to_search,
                self.get_txs_from_cache(safe_address, ids_to_search),
            )
            if cached_txs
        }
        logger.debug(
            "[%s] Got %d cached txs from identifiers",
            safe_address,
            len(ids_with_cached_txs),
        )
        ids_not_cached = [
            hash_to_search
            for hash_to_search in ids_to_search
            if hash_to_search not in ids_with_cached_txs
        ]
        logger.debug(
            "[%s] %d not cached txs from identifiers",
            safe_address,
            len(ids_not_cached),
        )
        ids_with_multisig_txs: dict[HexStr, list[MultisigTransaction]] = {}
        number_multisig_txs = 0
        for multisig_tx in (
            MultisigTransaction.objects.filter(
                safe=safe_address, ethereum_tx_id__in=ids_not_cached
            )
            .with_confirmations_required()
            .prefetch_related("confirmations")
            .select_related("ethereum_tx__block")
            .order_by("-nonce", "-created")
        ):
            ids_with_multisig_txs.setdefault(multisig_tx.ethereum_tx_id, []).append(
                multisig_tx
            )
            number_multisig_txs += 1
        logger.debug(
            "[%s] Got %d Multisig txs from identifiers",
            safe_address,
            number_multisig_txs,
        )

        ids_with_module_txs: dict[HexStr, list[ModuleTransaction]] = {}
        number_module_txs = 0
        for module_tx in ModuleTransaction.objects.filter(
            safe=safe_address, internal_tx__ethereum_tx__in=ids_not_cached
        ).select_related("internal_tx"):
            ids_with_module_txs.setdefault(
                module_tx.internal_tx.ethereum_tx_id, []
            ).append(module_tx)
            number_module_txs += 1
        logger.debug(
            "[%s] Got %d Module txs from identifiers",
            safe_address,
            number_module_txs,
        )

        ids_with_plain_ethereum_txs: dict[HexStr, list[EthereumTx]] = {
            ethereum_tx.tx_hash: [ethereum_tx]
            for ethereum_tx in EthereumTx.objects.filter(
                tx_hash__in=ids_not_cached
            ).select_related("block")
        }
        logger.debug(
            "[%s] Got %d Plain Ethereum txs from identifiers",
            safe_address,
            len(ids_with_plain_ethereum_txs),
        )

        # We also need the in/out transfers for the MultisigTxs,
        # add the MultisigTx Ethereum Tx hashes to not cached ids
        all_ids = ids_not_cached + [
            multisig_tx.ethereum_tx_id
            for multisig_txs in ids_with_multisig_txs.values()
            for multisig_tx in multisig_txs
        ]

        erc20_queryset = (
            ERC20Transfer.objects.to_or_from(safe_address)
            .token_txs()
            .filter(ethereum_tx__in=all_ids)
        )
        erc721_queryset = (
            ERC721Transfer.objects.to_or_from(safe_address)
            .token_txs()
            .filter(ethereum_tx__in=all_ids)
        )
        ether_queryset = InternalTx.objects.ether_txs_for_address(safe_address).filter(
            ethereum_tx__in=all_ids
        )

        # Build dict of transfers for optimizing access
        transfer_dict = defaultdict(list)
        transfers: list[TransferDict] = InternalTx.objects.union_ether_and_token_txs(
            erc20_queryset, erc721_queryset, ether_queryset
        )
        for transfer in transfers:
            transfer_dict[transfer["transaction_hash"]].append(transfer)

        logger.debug(
            "[%s] Got %d Transfers from identifiers", safe_address, len(transfers)
        )

        # Add available information about the token on database for the transfers
        tokens = {
            token.address: token
            for token in Token.objects.filter(
                address__in={
                    transfer["token_address"]
                    for transfer in transfers
                    if transfer["token_address"]
                }
            )
        }
        logger.debug(
            "[%s] Got %d tokens for transfers from database",
            safe_address,
            len(tokens),
        )

        for transfer in transfers:
            transfer["token"] = tokens.get(transfer["token_address"])

        # Build the list
        def get_the_transactions(
            transaction_id: str,
        ) -> list[MultisigTransaction | ModuleTransaction | EthereumTx]:
            """
            :param transaction_id: SafeTxHash (in case of a ``MultisigTransaction``) or Ethereum ``TxHash`` for the rest
            :return: Transactions for the transaction id, with transfers appended
            """
            if result := ids_with_cached_txs.get(transaction_id):
                return result

            result: Optional[Union[MultisigTransaction, ModuleTransaction, EthereumTx]]
            if result := ids_with_multisig_txs.get(transaction_id):
                for multisig_tx in result:
                    # Populate transfers
                    multisig_tx.transfers = transfer_dict[multisig_tx.ethereum_tx_id]
                return result

            if result := ids_with_module_txs.get(transaction_id):
                for module_tx in result:
                    # Populate transfers
                    module_tx.transfers = transfer_dict[
                        module_tx.internal_tx.ethereum_tx_id
                    ]
                return result

            if result := ids_with_plain_ethereum_txs.get(transaction_id):
                # If no Multisig or Module tx found, fallback to simple tx
                for ethereum_tx in result:
                    # Populate transfers
                    ethereum_tx.transfers = transfer_dict[ethereum_tx.tx_hash]
                return result

            # This cannot happen if logic is ok
            if not result:
                raise ValueError(
                    "Tx not found, problem merging all transactions together"
                )

        logger.debug(
            "[%s] Got all transactions from tx identifiers. Storing in cache",
            safe_address,
        )
        ids_with_txs = [
            (id_to_search, get_the_transactions(id_to_search))
            for id_to_search in ids_to_search
        ]
        self.store_txs_in_cache(safe_address, ids_with_txs)
        logger.debug(
            "[%s] Got all transactions from tx identifiers. Stored in cache",
            safe_address,
        )
        return list(
            dict.fromkeys(tx for (_, txs) in ids_with_txs for tx in txs)
        )  # Sorted already by execution_date

    def serialize_all_txs(
        self, models: list[AnySafeTransaction]
    ) -> list[dict[str, Any]]:
        logger.debug("Serializing all transactions")
        results = []
        for model in models:
            model_type = type(model)
            if model_type == EthereumTx:
                serializer = EthereumTxWithTransfersResponseSerializer
            elif model_type == ModuleTransaction:
                serializer = SafeModuleTransactionWithTransfersResponseSerializer
            elif model_type == MultisigTransaction:
                serializer = SafeMultisigTransactionWithTransfersResponseSerializer
            else:
                raise ValueError(f"Type={model_type} not expected, cannot serialize")
            serialized = serializer(model)
            # serialized.is_valid(raise_exception=True)
            results.append(serialized.data)

        logger.debug("Serialized all transactions")
        return results

    def serialize_all_txs_v2(
        self, models: list[AnySafeTransaction]
    ) -> list[dict[str, Any]]:
        logger.debug("Serializing all transactions")
        results = []
        for model in models:
            model_type = type(model)
            if model_type == EthereumTx:
                serializer = EthereumTxWithTransfersResponseSerializer
            elif model_type == ModuleTransaction:
                serializer = SafeModuleTransactionWithTransfersResponseSerializer
            elif model_type == MultisigTransaction:
                serializer = SafeMultisigTransactionWithTransfersResponseSerializerV2
            else:
                raise ValueError(f"Type={model_type} not expected, cannot serialize")
            serialized = serializer(model)
            # serialized.is_valid(raise_exception=True)
            results.append(serialized.data)

        logger.debug("Serialized all transactions")
        return results

    def get_export_transactions(
        self,
        safe_address: str,
        execution_date_gte: Optional[datetime] = None,
        execution_date_lte: Optional[datetime] = None,
        limit: int = 1000,
        offset: int = 0,
    ) -> Tuple[List[Dict[str, Any]], int]:
        """
        Get transactions optimized for CSV export using raw SQL queries

        :param safe_address: Safe address to get transactions for
        :param execution_date_gte: Filter transactions executed after this date
        :param execution_date_lte: Filter transactions executed before this date
        :param limit: Maximum number of transactions to return
        :param offset: Number of transactions to skip
        :return: Tuple of (transactions, total_count)
        """
        logger.debug(
            "[%s] Getting export transactions with raw SQL: gte=%s, lte=%s, limit=%d, offset=%d",
            safe_address,
            execution_date_gte,
            execution_date_lte,
            limit,
            offset,
        )

        # Base WHERE conditions for the final SELECT
        where_conditions = []
        params = []

        if execution_date_gte:
            where_conditions.append("execution_date >= %s")
            params.append(execution_date_gte)
        if execution_date_lte:
            where_conditions.append("execution_date <= %s")
            params.append(execution_date_lte)

        where_clause = " AND ".join(where_conditions) if where_conditions else "1=1"

        # Main query that unions all transaction types with their transfers
        main_query = f"""
        WITH export_data AS (
            -- Multisig Transactions with ERC20 Transfers
            SELECT
                encode(mt.safe, 'hex') as safe_address,
                encode(erc20._from, 'hex') as from_address,
                encode(erc20.to, 'hex') as to_address,
                erc20.value::text as amount,
                'erc20' as asset_type,
                encode(erc20.address, 'hex') as asset_address,
                t.symbol as asset_symbol,
                t.decimals as asset_decimals,
                encode(mt.proposer, 'hex') as proposer_address,
                mt.created as proposed_at,
                encode(et._from, 'hex') as executor_address,
                eb.timestamp as execution_date,
                eb.timestamp as executed_at,
                COALESCE(mt.origin->>'note', '') as note,
                encode(mt.ethereum_tx_id, 'hex') as transaction_hash,
                encode(mt.safe_tx_hash, 'hex') as safe_tx_hash,
                null as method,
                encode(mt.to, 'hex') as contract_address,
                (mt.ethereum_tx_id IS NOT NULL AND eb.number IS NOT NULL) as is_executed,
                COALESCE(eb.timestamp, mt.created) as sort_date
            FROM history_multisigtransaction mt
            JOIN history_ethereumtx et ON mt.ethereum_tx_id = et.tx_hash
            JOIN history_erc20transfer erc20 ON et.tx_hash = erc20.ethereum_tx_id
            LEFT JOIN history_ethereumblock eb ON et.block_id = eb.number
            LEFT JOIN tokens_token t ON erc20.address = t.address
            WHERE mt.safe = %s

            UNION ALL

            -- Multisig Transactions with ERC721 Transfers
            SELECT
                encode(mt.safe, 'hex') as safe_address,
                encode(erc721._from, 'hex') as from_address,
                encode(erc721.to, 'hex') as to_address,
                erc721.token_id::text as amount,
                'erc721' as asset_type,
                encode(erc721.address, 'hex') as asset_address,
                t.symbol as asset_symbol,
                t.decimals as asset_decimals,
                encode(mt.proposer, 'hex') as proposer_address,
                mt.created as proposed_at,
                encode(et._from, 'hex') as executor_address,
                eb.timestamp as execution_date,
                eb.timestamp as executed_at,
                COALESCE(mt.origin->>'note', '') as note,
                encode(mt.ethereum_tx_id, 'hex') as transaction_hash,
                encode(mt.safe_tx_hash, 'hex') as safe_tx_hash,
                null as method,
                encode(mt.to, 'hex') as contract_address,
                (mt.ethereum_tx_id IS NOT NULL AND eb.number IS NOT NULL) as is_executed,
                COALESCE(eb.timestamp, mt.created) as sort_date
            FROM history_multisigtransaction mt
            JOIN history_ethereumtx et ON mt.ethereum_tx_id = et.tx_hash
            JOIN history_erc721transfer erc721 ON et.tx_hash = erc721.ethereum_tx_id
            LEFT JOIN history_ethereumblock eb ON et.block_id = eb.number
            LEFT JOIN tokens_token t ON erc721.address = t.address
            WHERE mt.safe = %s

            UNION ALL

            -- Multisig Transactions (standalone, without transfers)
            SELECT
                encode(mt.safe, 'hex') as safe_address,
                encode(mt.proposer, 'hex') as from_address,
                encode(mt.to, 'hex') as to_address,
                mt.value::text as amount,
                'native' as asset_type,
                null as asset_address,
                'ETH' as asset_symbol,
                18 as asset_decimals,
                encode(mt.proposer, 'hex') as proposer_address,
                mt.created as proposed_at,
                encode(et._from, 'hex') as executor_address,
                eb.timestamp as execution_date,
                eb.timestamp as executed_at,
                COALESCE(mt.origin->>'note', '') as note,
                encode(mt.ethereum_tx_id, 'hex') as transaction_hash,
                encode(mt.safe_tx_hash, 'hex') as safe_tx_hash,
                null as method,
                encode(mt.to, 'hex') as contract_address,
                (mt.ethereum_tx_id IS NOT NULL AND eb.number IS NOT NULL) as is_executed,
                COALESCE(eb.timestamp, mt.created) as sort_date
            FROM history_multisigtransaction mt
            LEFT JOIN history_ethereumtx et ON mt.ethereum_tx_id = et.tx_hash
            LEFT JOIN history_ethereumblock eb ON et.block_id = eb.number
            WHERE mt.safe = %s
            AND NOT EXISTS (
                SELECT 1 FROM history_erc20transfer erc20
                WHERE erc20.ethereum_tx_id = et.tx_hash
            )
            AND NOT EXISTS (
                SELECT 1 FROM history_erc721transfer erc721
                WHERE erc721.ethereum_tx_id = et.tx_hash
            )

            UNION ALL

            -- Module Transactions with ERC20 Transfers
            SELECT
                encode(modtx.safe, 'hex') as safe_address,
                encode(COALESCE(erc20._from, modtx.module), 'hex') as from_address,
                encode(COALESCE(erc20.to, modtx.to), 'hex') as to_address,
                COALESCE(erc20.value::text, modtx.value::text) as amount,
                CASE
                    WHEN erc20.address IS NOT NULL THEN 'erc20'
                    ELSE 'native'
                END as asset_type,
                encode(erc20.address, 'hex') as asset_address,
                t.symbol as asset_symbol,
                t.decimals as asset_decimals,
                null as proposer_address,
                null as proposed_at,
                encode(modtx.module, 'hex') as executor_address,
                itx.timestamp as execution_date,
                itx.timestamp as executed_at,
                '' as note,
                encode(itx.ethereum_tx_id, 'hex') as transaction_hash,
                null as safe_tx_hash,
                null as method,
                encode(modtx.to, 'hex') as contract_address,
                NOT modtx.failed as is_executed,
                itx.timestamp as sort_date
            FROM history_moduletransaction modtx
            JOIN history_internaltx itx ON modtx.internal_tx_id = itx.id
            LEFT JOIN history_erc20transfer erc20 ON itx.ethereum_tx_id = erc20.ethereum_tx_id
            LEFT JOIN tokens_token t ON erc20.address = t.address
            WHERE modtx.safe = %s

            UNION ALL

            -- Module Transactions with ERC721 Transfers
            SELECT
                encode(modtx.safe, 'hex') as safe_address,
                encode(COALESCE(erc721._from, modtx.module), 'hex') as from_address,
                encode(COALESCE(erc721.to, modtx.to), 'hex') as to_address,
                COALESCE(erc721.token_id::text, modtx.value::text) as amount,
                CASE
                    WHEN erc721.address IS NOT NULL THEN 'erc721'
                    ELSE 'native'
                END as asset_type,
                encode(erc721.address, 'hex') as asset_address,
                t.symbol as asset_symbol,
                t.decimals as asset_decimals,
                null as proposer_address,
                null as proposed_at,
                encode(modtx.module, 'hex') as executor_address,
                itx.timestamp as execution_date,
                itx.timestamp as executed_at,
                '' as note,
                encode(itx.ethereum_tx_id, 'hex') as transaction_hash,
                null as safe_tx_hash,
                null as method,
                encode(modtx.to, 'hex') as contract_address,
                NOT modtx.failed as is_executed,
                itx.timestamp as sort_date
            FROM history_moduletransaction modtx
            JOIN history_internaltx itx ON modtx.internal_tx_id = itx.id
            LEFT JOIN history_erc721transfer erc721 ON itx.ethereum_tx_id = erc721.ethereum_tx_id
            LEFT JOIN tokens_token t ON erc721.address = t.address
            WHERE modtx.safe = %s

            UNION ALL

            -- ERC20 Transfers (standalone)
            SELECT
                encode(CASE
                    WHEN erc20.to = %s THEN erc20.to
                    ELSE erc20._from
                END, 'hex') as safe_address,
                encode(erc20._from, 'hex') as from_address,
                encode(erc20.to, 'hex') as to_address,
                erc20.value::text as amount,
                'erc20' as asset_type,
                encode(erc20.address, 'hex') as asset_address,
                t.symbol as asset_symbol,
                t.decimals as asset_decimals,
                null as proposer_address,
                null as proposed_at,
                encode(et._from, 'hex') as executor_address,
                erc20.timestamp as execution_date,
                erc20.timestamp as executed_at,
                '' as note,
                encode(erc20.ethereum_tx_id, 'hex') as transaction_hash,
                null as safe_tx_hash,
                null as method,
                null as contract_address,
                true as is_executed,
                erc20.timestamp as sort_date
            FROM history_erc20transfer erc20
            JOIN history_ethereumtx et ON erc20.ethereum_tx_id = et.tx_hash
            LEFT JOIN tokens_token t ON erc20.address = t.address
            WHERE (erc20.to = %s OR erc20._from = %s)
            AND NOT EXISTS (
                SELECT 1 FROM history_multisigtransaction mt
                WHERE mt.ethereum_tx_id = erc20.ethereum_tx_id
            )
            AND NOT EXISTS (
                SELECT 1 FROM history_moduletransaction modtx
                JOIN history_internaltx itx ON modtx.internal_tx_id = itx.id
                WHERE itx.ethereum_tx_id = erc20.ethereum_tx_id
            )

            UNION ALL

            -- ERC721 Transfers (standalone)
            SELECT
                encode(CASE
                    WHEN erc721.to = %s THEN erc721.to
                    ELSE erc721._from
                END, 'hex') as safe_address,
                encode(erc721._from, 'hex') as from_address,
                encode(erc721.to, 'hex') as to_address,
                erc721.token_id::text as amount,
                'erc721' as asset_type,
                encode(erc721.address, 'hex') as asset_address,
                t.symbol as asset_symbol,
                t.decimals as asset_decimals,
                null as proposer_address,
                null as proposed_at,
                encode(et._from, 'hex') as executor_address,
                erc721.timestamp as execution_date,
                erc721.timestamp as executed_at,
                '' as note,
                encode(erc721.ethereum_tx_id, 'hex') as transaction_hash,
                null as safe_tx_hash,
                null as method,
                null as contract_address,
                true as is_executed,
                erc721.timestamp as sort_date
            FROM history_erc721transfer erc721
            JOIN history_ethereumtx et ON erc721.ethereum_tx_id = et.tx_hash
            LEFT JOIN tokens_token t ON erc721.address = t.address
            WHERE (erc721.to = %s OR erc721._from = %s)
            AND NOT EXISTS (
                SELECT 1 FROM history_multisigtransaction mt
                WHERE mt.ethereum_tx_id = erc721.ethereum_tx_id
            )
            AND NOT EXISTS (
                SELECT 1 FROM history_moduletransaction modtx
                JOIN history_internaltx itx ON modtx.internal_tx_id = itx.id
                WHERE itx.ethereum_tx_id = erc721.ethereum_tx_id
            )

            UNION ALL

            -- Ether Transfers (InternalTx)
            SELECT
                encode(CASE
                    WHEN itx.to = %s THEN itx.to
                    ELSE itx._from
                END, 'hex') as safe_address,
                encode(itx._from, 'hex') as from_address,
                encode(itx.to, 'hex') as to_address,
                itx.value::text as amount,
                'native' as asset_type,
                null as asset_address,
                'ETH' as asset_symbol,
                18 as asset_decimals,
                null as proposer_address,
                null as proposed_at,
                encode(et._from, 'hex') as executor_address,
                itx.timestamp as execution_date,
                itx.timestamp as executed_at,
                '' as note,
                encode(itx.ethereum_tx_id, 'hex') as transaction_hash,
                null as safe_tx_hash,
                null as method,
                null as contract_address,
                true as is_executed,
                itx.timestamp as sort_date
            FROM history_internaltx itx
            JOIN history_ethereumtx et ON itx.ethereum_tx_id = et.tx_hash
            WHERE (itx.to = %s OR itx._from = %s)
            AND itx.call_type = 0  -- CALL
            AND itx.value > 0
            AND NOT EXISTS (
                SELECT 1 FROM history_multisigtransaction mt
                WHERE mt.ethereum_tx_id = itx.ethereum_tx_id
            )
            AND NOT EXISTS (
                SELECT 1 FROM history_moduletransaction modtx
                JOIN history_internaltx itx2 ON modtx.internal_tx_id = itx2.id
                WHERE itx2.ethereum_tx_id = itx.ethereum_tx_id
            )
        )
        SELECT
            safe_address,
            from_address,
            to_address,
            amount,
            asset_type,
            asset_address,
            asset_symbol,
            asset_decimals,
            proposer_address,
            proposed_at,
            executor_address,
            execution_date,
            executed_at,
            note,
            transaction_hash,
            safe_tx_hash,
            method,
            contract_address,
            is_executed
        FROM export_data
        WHERE {where_clause}
        ORDER BY execution_date DESC, transaction_hash
        LIMIT %s OFFSET %s
        """

        # Count query
        count_query = f"""
        WITH export_data AS (
            -- Same CTE as above but only selecting minimal fields for counting
            SELECT execution_date, transaction_hash
            FROM (
                -- Multisig with ERC20 transfers
                SELECT eb.timestamp as execution_date, mt.ethereum_tx_id as transaction_hash
                FROM history_multisigtransaction mt
                JOIN history_ethereumtx et ON mt.ethereum_tx_id = et.tx_hash
                JOIN history_erc20transfer erc20 ON et.tx_hash = erc20.ethereum_tx_id
                LEFT JOIN history_ethereumblock eb ON et.block_id = eb.number
                WHERE mt.safe = %s

                UNION ALL

                -- Multisig with ERC721 transfers
                SELECT eb.timestamp as execution_date, mt.ethereum_tx_id as transaction_hash
                FROM history_multisigtransaction mt
                JOIN history_ethereumtx et ON mt.ethereum_tx_id = et.tx_hash
                JOIN history_erc721transfer erc721 ON et.tx_hash = erc721.ethereum_tx_id
                LEFT JOIN history_ethereumblock eb ON et.block_id = eb.number
                WHERE mt.safe = %s

                UNION ALL

                -- Multisig standalone (without transfers)
                SELECT eb.timestamp as execution_date, mt.ethereum_tx_id as transaction_hash
                FROM history_multisigtransaction mt
                LEFT JOIN history_ethereumtx et ON mt.ethereum_tx_id = et.tx_hash
                LEFT JOIN history_ethereumblock eb ON et.block_id = eb.number
                WHERE mt.safe = %s
                AND NOT EXISTS (
                    SELECT 1 FROM history_erc20transfer erc20
                    WHERE erc20.ethereum_tx_id = et.tx_hash
                )
                AND NOT EXISTS (
                    SELECT 1 FROM history_erc721transfer erc721
                    WHERE erc721.ethereum_tx_id = et.tx_hash
                )

                UNION ALL

                -- Module transactions
                SELECT itx.timestamp as execution_date, itx.ethereum_tx_id as transaction_hash
                FROM history_moduletransaction modtx
                JOIN history_internaltx itx ON modtx.internal_tx_id = itx.id
                WHERE modtx.safe = %s

                UNION ALL

                -- Standalone ERC20 transfers
                SELECT erc20.timestamp as execution_date, erc20.ethereum_tx_id as transaction_hash
                FROM history_erc20transfer erc20
                WHERE (erc20.to = %s OR erc20._from = %s)
                AND NOT EXISTS (
                    SELECT 1 FROM history_multisigtransaction mt
                    WHERE mt.ethereum_tx_id = erc20.ethereum_tx_id
                )
                AND NOT EXISTS (
                    SELECT 1 FROM history_moduletransaction modtx
                    JOIN history_internaltx itx ON modtx.internal_tx_id = itx.id
                    WHERE itx.ethereum_tx_id = erc20.ethereum_tx_id
                )

                UNION ALL

                -- Standalone ERC721 transfers
                SELECT erc721.timestamp as execution_date, erc721.ethereum_tx_id as transaction_hash
                FROM history_erc721transfer erc721
                WHERE (erc721.to = %s OR erc721._from = %s)
                AND NOT EXISTS (
                    SELECT 1 FROM history_multisigtransaction mt
                    WHERE mt.ethereum_tx_id = erc721.ethereum_tx_id
                )
                AND NOT EXISTS (
                    SELECT 1 FROM history_moduletransaction modtx
                    JOIN history_internaltx itx ON modtx.internal_tx_id = itx.id
                    WHERE itx.ethereum_tx_id = erc721.ethereum_tx_id
                )

                UNION ALL

                -- Standalone Ether transfers
                SELECT itx.timestamp as execution_date, itx.ethereum_tx_id as transaction_hash
                FROM history_internaltx itx
                WHERE (itx.to = %s OR itx._from = %s)
                AND itx.call_type = 0 AND itx.value > 0
                AND NOT EXISTS (
                    SELECT 1 FROM history_multisigtransaction mt
                    WHERE mt.ethereum_tx_id = itx.ethereum_tx_id
                )
                AND NOT EXISTS (
                    SELECT 1 FROM history_moduletransaction modtx
                    JOIN history_internaltx itx2 ON modtx.internal_tx_id = itx2.id
                    WHERE itx2.ethereum_tx_id = itx.ethereum_tx_id
                )
            ) combined
        )
        SELECT COUNT(DISTINCT (execution_date, transaction_hash))
        FROM export_data
        WHERE {where_clause}
        """

        # Parameters for main query (safe_address repeated for each UNION)
        safe_address_bytes = bytes.fromhex(safe_address[2:])
        main_params = (
            [safe_address_bytes] * 14  # 14 instances of safe address in the query
            + params  # date filters
            + [limit, offset]
        )

        # Parameters for count query
        count_params = [safe_address_bytes] * 10 + params  # date filters

        with connection.cursor() as cursor:
            # Get total count
            cursor.execute(count_query, count_params)
            total_count = cursor.fetchone()[0]

            # Get the data
            cursor.execute(main_query, main_params)
            columns = [col[0] for col in cursor.description]
            results = []

            for row in cursor.fetchall():
                row_dict = dict(zip(columns, row))

                # Add '0x' prefix to hex strings and convert addresses to checksum format (except for null values)
                if row_dict["safe_address"]:
                    address = "0x" + row_dict["safe_address"]
                    row_dict["safe_address"] = Web3.to_checksum_address(address)
                if row_dict["from_address"]:
                    address = "0x" + row_dict["from_address"]
                    row_dict["from_address"] = Web3.to_checksum_address(address)
                if row_dict["to_address"]:
                    address = "0x" + row_dict["to_address"]
                    row_dict["to_address"] = Web3.to_checksum_address(address)
                if row_dict["asset_address"]:
                    address = "0x" + row_dict["asset_address"]
                    row_dict["asset_address"] = Web3.to_checksum_address(address)
                if row_dict["proposer_address"]:
                    address = "0x" + row_dict["proposer_address"]
                    row_dict["proposer_address"] = Web3.to_checksum_address(address)
                if row_dict["executor_address"]:
                    address = "0x" + row_dict["executor_address"]
                    row_dict["executor_address"] = Web3.to_checksum_address(address)
                if row_dict["transaction_hash"]:
                    row_dict["transaction_hash"] = "0x" + row_dict["transaction_hash"]
                if row_dict["safe_tx_hash"]:
                    row_dict["safe_tx_hash"] = "0x" + row_dict["safe_tx_hash"]
                if row_dict["contract_address"]:
                    address = "0x" + row_dict["contract_address"]
                    row_dict["contract_address"] = Web3.to_checksum_address(address)

                # Map to serializer field names
                export_item = {
                    "safe": row_dict["safe_address"],
                    "_from": row_dict["from_address"],
                    "to": row_dict["to_address"],
                    "_value": row_dict["amount"],
                    "asset_type": row_dict["asset_type"],
                    "asset_address": row_dict["asset_address"],
                    "asset_symbol": row_dict["asset_symbol"],
                    "asset_decimals": row_dict["asset_decimals"],
                    "proposer_address": row_dict["proposer_address"],
                    "proposed_at": row_dict["proposed_at"],
                    "executor_address": row_dict["executor_address"],
                    "executed_at": row_dict["executed_at"],
                    "note": row_dict["note"],
                    "transaction_hash": row_dict["transaction_hash"],
                    "safe_tx_hash": row_dict["safe_tx_hash"],
                    "method": row_dict["method"],
                    "contract_address": row_dict["contract_address"],
                    "is_executed": row_dict["is_executed"],
                }
                results.append(export_item)

        logger.debug(
            "[%s] Got %d export transactions from %d total using raw SQL",
            safe_address,
            len(results),
            total_count,
        )

        return results, total_count<|MERGE_RESOLUTION|>--- conflicted
+++ resolved
@@ -2,13 +2,8 @@
 import pickle
 import zlib
 from collections import defaultdict
-<<<<<<< HEAD
 from datetime import datetime, timedelta
 from typing import Any, Dict, List, Optional, Sequence, Tuple, Union
-=======
-from datetime import timedelta
-from typing import Any, Optional, Sequence, Union
->>>>>>> 1df80c12
 
 from django.conf import settings
 from django.db import connection
