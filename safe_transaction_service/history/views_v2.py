--- conflicted
+++ resolved
@@ -1,11 +1,7 @@
 import hashlib
 import logging
-<<<<<<< HEAD
 from datetime import datetime
-from typing import List, Optional, Tuple
-=======
 from typing import Optional
->>>>>>> 1df80c12
 
 from django.db.models import Q
 from django.utils import timezone
