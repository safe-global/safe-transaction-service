import operator
from dataclasses import dataclass
from datetime import datetime
from enum import Enum
from functools import cached_property
from typing import Iterator, List, Optional, Sequence, Tuple

from django.utils import timezone

from cache_memoize import cache_memoize
from cachetools import TTLCache, cachedmethod
from celery.utils.log import get_task_logger
from eth_typing import ChecksumAddress
from redis import Redis

from gnosis.eth import EthereumClient, EthereumClientProvider
from gnosis.eth.constants import NULL_ADDRESS
from gnosis.eth.ethereum_client import EthereumNetwork
from gnosis.eth.oracles import (
    AaveOracle,
    BalancerOracle,
    ComposedPriceOracle,
    CowswapOracle,
    CurveOracle,
    EnzymeOracle,
    KyberOracle,
    MooniswapOracle,
    OracleException,
    PoolTogetherOracle,
    PriceOracle,
    PricePoolOracle,
    SuperfluidOracle,
    SushiswapOracle,
    UnderlyingToken,
    UniswapV2Oracle,
    UniswapV3Oracle,
    YearnOracle,
)

from safe_transaction_service.utils.redis import get_redis

from ..clients import CannotGetPrice, CoingeckoClient, KrakenClient, KucoinClient
from ..tasks import EthValueWithTimestamp, calculate_token_eth_price_task

logger = get_task_logger(__name__)


class FiatCode(Enum):
    USD = 1
    EUR = 2


@dataclass
class FiatPriceWithTimestamp:
    fiat_price: float
    fiat_code: FiatCode
    timestamp: datetime


class PriceServiceProvider:
    def __new__(cls):
        if not hasattr(cls, "instance"):
            cls.instance = PriceService(EthereumClientProvider(), get_redis())
        return cls.instance

    @classmethod
    def del_singleton(cls):
        if hasattr(cls, "instance"):
            del cls.instance


class PriceService:
    def __init__(self, ethereum_client: EthereumClient, redis: Redis):
        self.ethereum_client = ethereum_client
        self.ethereum_network = self.ethereum_client.get_network()
        self.redis = redis
        self.coingecko_client = CoingeckoClient(self.ethereum_network)
        self.kraken_client = KrakenClient()
        self.kucoin_client = KucoinClient()
        self.cache_eth_price = TTLCache(
            maxsize=2048, ttl=60 * 30
        )  # 30 minutes of caching
        self.cache_token_eth_value = TTLCache(
            maxsize=2048, ttl=60 * 30
        )  # 30 minutes of caching
        self.cache_token_usd_value = TTLCache(
            maxsize=2048, ttl=60 * 30
        )  # 30 minutes of caching
        self.cache_underlying_token = TTLCache(
            maxsize=2048, ttl=60 * 30
        )  # 30 minutes of caching
        self.cache_token_info = {}

    @cached_property
    def enabled_price_oracles(self) -> Tuple[PriceOracle]:
        oracles = tuple(
            Oracle(self.ethereum_client)
            for Oracle in (
                UniswapV3Oracle,
                CowswapOracle,
                UniswapV2Oracle,
                SushiswapOracle,
                KyberOracle,
            )
            if Oracle.is_available(self.ethereum_client)
        )
        if oracles:
            if AaveOracle.is_available(self.ethereum_client):
                oracles += (AaveOracle(self.ethereum_client, oracles[0]),)
            if SuperfluidOracle.is_available(self.ethereum_client):
                oracles += (SuperfluidOracle(self.ethereum_client, oracles[0]),)

        return oracles

    @cached_property
    def enabled_price_pool_oracles(self) -> Tuple[PricePoolOracle]:
        if not self.enabled_price_oracles:
            return tuple()
        oracles = tuple(
            Oracle(self.ethereum_client, self.enabled_price_oracles[0])
            for Oracle in (
                BalancerOracle,
                MooniswapOracle,
            )
        )

        if UniswapV2Oracle.is_available(self.ethereum_client):
            # Uses a different constructor that others pool oracles
            oracles = (UniswapV2Oracle(self.ethereum_client),) + oracles
        return oracles

    @cached_property
    def enabled_composed_price_oracles(self) -> Tuple[ComposedPriceOracle]:
        return tuple(
            Oracle(self.ethereum_client)
            for Oracle in (CurveOracle, YearnOracle, PoolTogetherOracle, EnzymeOracle)
            if Oracle.is_available(self.ethereum_client)
        )

    def get_avalanche_usd_price(self) -> float:
        try:
            return self.kraken_client.get_avax_usd_price()
        except CannotGetPrice:
            return self.coingecko_client.get_avax_usd_price()

    def get_aurora_usd_price(self) -> float:
        try:
            return self.kucoin_client.get_aurora_usd_price()
        except CannotGetPrice:
            return self.coingecko_client.get_aoa_usd_price()

    def get_cardano_usd_price(self) -> float:
        try:
            return self.kraken_client.get_ada_usd_price()
        except CannotGetPrice:
            return self.coingecko_client.get_ada_usd_price()

    def get_algorand_usd_price(self) -> float:
        return self.kraken_client.get_algo_usd_price()

    def get_kava_usd_price(self) -> float:
        return self.kraken_client.get_kava_usd_price()

    def get_binance_usd_price(self) -> float:
        try:
            return self.kucoin_client.get_bnb_usd_price()
        except CannotGetPrice:
            return self.coingecko_client.get_bnb_usd_price()

    def get_ewt_usd_price(self) -> float:
        try:
            return self.kraken_client.get_ewt_usd_price()
        except CannotGetPrice:
            try:
                return self.kucoin_client.get_ewt_usd_price()
            except CannotGetPrice:
                return self.coingecko_client.get_ewt_usd_price()

    def get_matic_usd_price(self) -> float:
        try:
            return self.kraken_client.get_matic_usd_price()
        except CannotGetPrice:
            try:
                return self.kucoin_client.get_matic_usd_price()
            except CannotGetPrice:
                return self.coingecko_client.get_matic_usd_price()

    def get_cronos_usd_price(self) -> float:
        return self.kucoin_client.get_cro_usd_price()

    def get_xdc_usd_price(self) -> float:
        return self.kucoin_client.get_xdc_usd_price()

    def get_kcs_usd_price(self) -> float:
        try:
            return self.kucoin_client.get_kcs_usd_price()
        except CannotGetPrice:
            return self.coingecko_client.get_kcs_usd_price()

    @cachedmethod(cache=operator.attrgetter("cache_eth_price"))
    @cache_memoize(60 * 30, prefix="balances-get_eth_usd_price")  # 30 minutes
    def get_native_coin_usd_price(self) -> float:
        """
        Get USD price for native coin. It depends on the ethereum network:
            - On mainnet, use ETH/USD
            - On xDAI, use DAI/USD.
            - On EWT/VOLTA, use EWT/USD

        :return: USD price for Ether
        """
        if self.ethereum_network == EthereumNetwork.GNOSIS:
            try:
                return self.kraken_client.get_dai_usd_price()
            except CannotGetPrice:
                return 1  # DAI/USD should be close to 1
        elif self.ethereum_network in (
            EthereumNetwork.ENERGY_WEB_CHAIN,
            EthereumNetwork.ENERGY_WEB_VOLTA_TESTNET,
        ):
            return self.get_ewt_usd_price()
        elif self.ethereum_network in (EthereumNetwork.POLYGON, EthereumNetwork.MUMBAI):
            return self.get_matic_usd_price()
        elif self.ethereum_network == EthereumNetwork.BINANCE_SMART_CHAIN_MAINNET:
            return self.get_binance_usd_price()
        elif self.ethereum_network in (
            EthereumNetwork.GATHER_DEVNET_NETWORK,
            EthereumNetwork.GATHER_TESTNET_NETWORK,
            EthereumNetwork.GATHER_MAINNET_NETWORK,
        ):
            return self.coingecko_client.get_gather_usd_price()
        elif self.ethereum_network == EthereumNetwork.AVALANCHE_C_CHAIN:
            return self.get_avalanche_usd_price()
        elif self.ethereum_network in (
            EthereumNetwork.MILKOMEDA_C1_TESTNET,
            EthereumNetwork.MILKOMEDA_C1_MAINNET,
        ):
            return self.get_cardano_usd_price()
        elif self.ethereum_network in (
            EthereumNetwork.AURORA_MAINNET,
            EthereumNetwork.ARBITRUM_RINKEBY,
        ):
            return self.get_aurora_usd_price()
        elif self.ethereum_network in (
            EthereumNetwork.CRONOS_TESTNET,
            EthereumNetwork.CRONOS_MAINNET_BETA,
        ):
            return self.get_cronos_usd_price()
        elif self.ethereum_network in (
            EthereumNetwork.FUSE_MAINNET,
            EthereumNetwork.FUSE_SPARKNET,
        ):
            return self.coingecko_client.get_fuse_usd_price()
        elif self.ethereum_network in (
            EthereumNetwork.KCC_MAINNET,
            EthereumNetwork.KCC_TESTNET,
        ):
            return self.get_kcs_usd_price()
        elif self.ethereum_network in (
            EthereumNetwork.METIS_ANDROMEDA_MAINNET,
            EthereumNetwork.METIS_GOERLI_TESTNET,
            EthereumNetwork.METIS_STARDUST_TESTNET,
        ):
            return self.coingecko_client.get_metis_usd_price()
        elif self.ethereum_network in (
            EthereumNetwork.MILKOMEDA_A1_TESTNET,
            EthereumNetwork.MILKOMEDA_A1_MAINNET,
        ):
            return self.get_algorand_usd_price()
        elif self.ethereum_network in (
            EthereumNetwork.CELO_MAINNET,
            EthereumNetwork.CELO_ALFAJORES_TESTNET,
            EthereumNetwork.CELO_BAKLAVA_TESTNET,
        ):
            return self.kucoin_client.get_celo_usd_price()
        elif self.ethereum_network in (
<<<<<<< HEAD
            EthereumNetwork.KAVA_EVM_TESTNET,
            EthereumNetwork.KAVA_EVM,
        ):
            return self.get_kava_usd_price()
=======
            EthereumNetwork.XINFIN_XDC_NETWORK,
            EthereumNetwork.XDC_APOTHEM_NETWORK,
        ):
            return self.get_xdc_usd_price()
>>>>>>> d0c855e6
        else:
            try:
                return self.kraken_client.get_eth_usd_price()
            except CannotGetPrice:
                return self.kucoin_client.get_eth_usd_price()

    @cachedmethod(cache=operator.attrgetter("cache_token_eth_value"))
    @cache_memoize(60 * 30, prefix="balances-get_token_eth_value")  # 30 minutes
    def get_token_eth_value(self, token_address: ChecksumAddress) -> float:
        """
        Uses multiple decentralized and centralized oracles to get token prices

        :param token_address:
        :return: Current ether value for a given `token_address`
        """
        if token_address in (
            "0xEeeeeEeeeEeEeeEeEeEeeEEEeeeeEeeeeeeeEEeE",  # Used by some oracles
            NULL_ADDRESS,
        ):  # Ether
            return 1.0

        for oracle in self.enabled_price_oracles:
            try:
                eth_value = oracle.get_price(token_address)
                logger.info(
                    "Retrieved eth-value=%.4f for token-address=%s from %s",
                    eth_value,
                    token_address,
                    oracle.__class__.__name__,
                )
                return eth_value
            except OracleException:
                logger.debug(
                    "Cannot get eth value for token-address=%s from %s",
                    token_address,
                    oracle.__class__.__name__,
                )

        # Try pool tokens
        for oracle in self.enabled_price_pool_oracles:
            try:
                eth_value = oracle.get_pool_token_price(token_address)
                logger.info(
                    "Retrieved eth-value=%.4f for token-address=%s from %s",
                    eth_value,
                    token_address,
                    oracle.__class__.__name__,
                )
                return eth_value
            except OracleException:
                logger.debug(
                    "Cannot get eth value for token-address=%s from %s",
                    token_address,
                    oracle.__class__.__name__,
                )

        logger.warning("Cannot find eth value for token-address=%s", token_address)
        return 0.0

    @cachedmethod(cache=operator.attrgetter("cache_token_usd_value"))
    @cache_memoize(60 * 30, prefix="balances-get_token_usd_price")  # 30 minutes
    def get_token_usd_price(self, token_address: ChecksumAddress) -> float:
        """
        :param token_address:
        :return: usd value for a given `token_address` using Curve, if not use Coingecko as last resource
        """
        if self.coingecko_client.supports_network(EthereumNetwork.MAINNET):
            try:
                return self.coingecko_client.get_token_price(token_address)
            except CannotGetPrice:
                pass
        return 0.0

    @cachedmethod(cache=operator.attrgetter("cache_underlying_token"))
    @cache_memoize(60 * 30, prefix="balances-get_underlying_tokens")  # 30 minutes
    def get_underlying_tokens(
        self, token_address: ChecksumAddress
    ) -> Optional[List[UnderlyingToken]]:
        """
        :param token_address:
        :return: usd value for a given `token_address` using Curve, if not use Coingecko as last resource
        """
        for oracle in self.enabled_composed_price_oracles:
            try:
                underlying_tokens = oracle.get_underlying_tokens(token_address)
                logger.info(
                    "Retrieved underlying tokens %s for token-address=%s from %s",
                    underlying_tokens,
                    token_address,
                    oracle.__class__.__name__,
                )
                return underlying_tokens
            except OracleException:
                logger.debug(
                    "Cannot get an underlying token for token-address=%s from %s",
                    token_address,
                    oracle.__class__.__name__,
                )

    def get_cached_token_eth_values(
        self, token_addresses: Sequence[ChecksumAddress]
    ) -> Iterator[EthValueWithTimestamp]:
        """
        Get token eth prices with timestamp of calculation if ready on cache. If not, schedule tasks to do
        the calculation so next time is available on cache and return `0.` and current datetime

        :param token_addresses:
        :return: eth prices with timestamp if ready on cache, `0.` and None otherwise
        """
        cache_keys = [
            f"price-service:{token_address}:eth-price"
            for token_address in token_addresses
        ]
        results = self.redis.mget(cache_keys)  # eth_value:epoch_timestamp
        for token_address, cache_key, result in zip(
            token_addresses, cache_keys, results
        ):
            if not token_address:  # Ether, this will not be used
                yield EthValueWithTimestamp(
                    1.0, timezone.now()
                )  # Even if not used, Ether value in ether is 1 :)
            elif result:
                yield EthValueWithTimestamp.from_string(result.decode())
            else:
                task_result = calculate_token_eth_price_task.delay(
                    token_address, cache_key
                )
                if task_result.ready():
                    yield task_result.get()
                else:
                    yield EthValueWithTimestamp(0.0, timezone.now())

    def get_cached_usd_values(
        self, token_addresses: Sequence[ChecksumAddress]
    ) -> Iterator[FiatPriceWithTimestamp]:
        """
        Get token usd prices with timestamp of calculation if ready on cache.

        :param token_addresses:
        :return: eth prices with timestamp if ready on cache, `0.` and None otherwise
        """
        try:
            eth_price = self.get_native_coin_usd_price()
        except CannotGetPrice:
            logger.warning("Cannot get network ether price", exc_info=True)
            eth_price = 0

        for token_eth_values_with_timestamp in self.get_cached_token_eth_values(
            token_addresses
        ):
            yield FiatPriceWithTimestamp(
                eth_price * token_eth_values_with_timestamp.eth_value,
                FiatCode.USD,
                token_eth_values_with_timestamp.timestamp,
            )

    def get_eth_price_from_oracles(self, token_address: ChecksumAddress) -> float:
        """
        Calculate eth_price from oracles
        :param token_address
        :return: Current token price
        """
        return (
            self.get_token_eth_value(token_address)
            or self.get_token_usd_price(token_address)
            / self.get_native_coin_usd_price()
        )

    def get_eth_price_from_composed_oracles(
        self, token_address: ChecksumAddress
    ) -> float:
        """
        Calculate eth_price from composed oracles
        :param token_address
        :return: Current token price
        """
        eth_price = 0
        if underlying_tokens := self.get_underlying_tokens(token_address):
            for underlying_token in underlying_tokens:
                # Find underlying token price and multiply by quantity
                address = underlying_token.address
                eth_price += (
                    self.get_eth_price_from_oracles(address) * underlying_token.quantity
                )

        return eth_price<|MERGE_RESOLUTION|>--- conflicted
+++ resolved
@@ -273,17 +273,15 @@
         ):
             return self.kucoin_client.get_celo_usd_price()
         elif self.ethereum_network in (
-<<<<<<< HEAD
             EthereumNetwork.KAVA_EVM_TESTNET,
             EthereumNetwork.KAVA_EVM,
         ):
             return self.get_kava_usd_price()
-=======
+        elif self.ethereum_network in (
             EthereumNetwork.XINFIN_XDC_NETWORK,
             EthereumNetwork.XDC_APOTHEM_NETWORK,
         ):
             return self.get_xdc_usd_price()
->>>>>>> d0c855e6
         else:
             try:
                 return self.kraken_client.get_eth_usd_price()
