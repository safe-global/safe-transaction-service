--- conflicted
+++ resolved
@@ -296,17 +296,15 @@
         ):
             return self.get_xdc_usd_price()
         elif self.ethereum_network in (
-<<<<<<< HEAD
             EthereumNetwork.METER_MAINNET,
             EthereumNetwork.METER_TESTNET,
         ):
             return self.coingecko_client.get_mtr_usd_price()
-=======
+        elif self.ethereum_network in (
             EthereumNetwork.FANTOM_OPERA,
             EthereumNetwork.FANTOM_TESTNET,
         ):
             return self.get_ftm_usd_price()
->>>>>>> 36197f14
         else:
             return self.get_ether_usd_price()
 
