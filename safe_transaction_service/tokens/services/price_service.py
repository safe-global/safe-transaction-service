--- conflicted
+++ resolved
@@ -454,12 +454,8 @@
         """
         return (
             self.get_token_eth_value(token_address)
-<<<<<<< HEAD
-            or self.get_token_usd_price(token_address) / self.get_native_coin_usd_price()
-=======
             or self.get_token_usd_price(token_address)
             / self.get_native_coin_usd_price()
->>>>>>> 54cb79bf
         )
 
     def get_token_eth_price_from_composed_oracles(
